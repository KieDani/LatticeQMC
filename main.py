# coding: utf-8
"""
Created on 13 Jan 2020

project: LatticeQMC
version: 1.0

To do
-----
- Improve saving and loading
"""
import time
import numpy as np
import matplotlib.pyplot as plt
from lqmc import HubbardModel, LatticeQMC, LqmcProcessManager
from lqmc.tools import check_params, save_gf_tau, load_gf_tau


<<<<<<< HEAD

def save_gf_tau(model, beta, time_steps, gf):
    """ Save time depended Green's function measurement data

    To Do
    -----
    Improve saving and loading
    """
    shape = model.lattice.shape
    model_str = f"u={model.u}_t={model.t}_mu={model.mu}_w={shape[0]}_h={shape[1]}"
    file = f"data\\gf_t={beta}_nt={time_steps}_{model_str}.npy"
    np.save(file, gf)


def load_gf_tau(model, beta, time_steps):
    """ Load saved time depended Green's function measurement data

    To Do
    -----
    Improve saving and loading
    """
    file = f"data\\gf_t={beta}_nt={time_steps}_{model.param_str()}.npy"
    return np.load(file)


def tau2iw_dft(gf_tau, beta):
    r""" Discrete Fourier transform of the real Green's function `gf_tau`.

    Parameters
    ----------
    gf_tau : (..., N_tau) float np.ndarray
        The Green's function at imaginary times :math:`τ \in [0, β]`.
    beta : float
        The inverse temperature :math:`beta = 1/k_B T`.
    Returns
    -------
    gf_iw : (..., {N_iw - 1}/2) float np.ndarray
        The Fourier transform of `gf_tau` for positive fermionic Matsubara
        frequencies :math:`iω_n`.
    """
    # expand `gf_tau` to [-β, β] to get symmetric function
    gf_tau_full_range = np.concatenate((-gf_tau[:-1, ...], gf_tau), axis=0)
    dft = np.fft.ihfft(gf_tau_full_range[:-1, ...], axis=0)
    # select *fermionic* Matsubara frequencies
    gf_iw = -beta * dft[1::2, ...]
    return gf_iw


def measure_single_process(model, beta, time_steps, sweeps, fast=True, warmup_ratio=0.2):
    t0 = time.time()

    solver = LatticeQMC(model, beta, time_steps, sweeps, warmup_ratio)
    print("Warmup:     ", solver.warm_sweeps)
    print("Measurement:", solver.meas_sweeps)
    check_params(model.u, model.t, solver.dtau)
    # solver.warmup_loop_det()
    # gf_tau = solver.measure_loop_det()
    solver.warmup_loop()
    gf_tau = solver.measure_loop()

    t = time.time() - t0
    mins, secs = divmod(t, 60)
    print(f"\nTotal time: {int(mins):0>2}:{int(secs):0>2} min")
    print()
    return gf_tau


def measure_multi_process(model, beta, time_steps, sweeps, warmup_ratio=0.2):
    manager = LqmcProcessManager()
    manager.init(model, beta, time_steps, sweeps, warmup_ratio)

    manager.start()
    manager.run()
    manager.join()
    gf_data = manager.recv_all()
    manager.terminate()

    gf_tau = np.sum(gf_data, axis=0) / manager.cores
    return gf_tau


def measure(model, beta, time_steps, sweeps, warmup_ratio=0.2, mp=True):
=======
def measure(model, beta, time_steps, warmup, sweeps, cores=None):
>>>>>>> 0d99513e
    """ Runs the lqmc warmup and measurement loop for the given model.

    Parameters
    ----------
    model: HubbardModel
        The Hubbard model instance.
    beta: float
        The inverse temperature .math'\beta = 1/T'.
    time_steps: int
        Number of time steps from .math'0' to .math'\beta'
    sweeps: int, optional
        Total number of sweeps (warmup + measurement)
    warmup int, optional
        The ratio of sweeps used for warmup. The default is '0.2'.
    cores: int, optional
        Number of processes to use. If not specified one process per core is used.

    Returns
    -------
    gf: (2, N, N) np.ndarray
        Measured Green's function .math'G' of the up- and down-spin channel.
    """
    check_params(model.u, model.t, beta / time_steps)
    if cores is not None and cores == 1:
        solver = LatticeQMC(model, beta, time_steps, warmup, sweeps)
        print("Warmup:     ", solver.warm_sweeps)
        print("Measurement:", solver.meas_sweeps)
        t0 = time.time()
        solver.warmup_loop()
        gf_tau = solver.measure_loop()
        t = time.time() - t0
        mins, secs = divmod(t, 60)
        print(f"\nTotal time: {int(mins):0>2}:{int(secs):0>2} min")
        print()
    else:
        manager = LqmcProcessManager(cores)
        manager.init(model, beta, time_steps, warmup, sweeps)
        manager.start()
        manager.run()
        gf_data = manager.recv_all()
        manager.join()
        manager.terminate()
        gf_tau = np.sum(gf_data, axis=0) / manager.cores
    return gf_tau


def get_local_gf_tau(g_tau):
    """ Returns the local elements (diagonal) of the Green's function matrix
    Parameters
    ----------
    g_tau: (..., M, N, N) array_like
        Green's function matrices for M time steps and N sites

    Returns
    -------
    gf_tau: (..., M, N) np.ndarray
    """
    return np.diagonal(g_tau, axis1=-2, axis2=-1)


def tau2iw_dft(gf_tau, beta):
    r""" Discrete Fourier transform of the real Green's function `gf_tau`.

    Parameters
    ----------
    gf_tau : (..., N_tau) float np.ndarray
        The Green's function at imaginary times :math:`τ \in [0, β]`.
    beta : float
        The inverse temperature :math:`beta = 1/k_B T`.
    Returns
    -------
    gf_iw : (..., {N_iw - 1}/2) float np.ndarray
        The Fourier transform of `gf_tau` for positive fermionic Matsubara
        frequencies :math:`iω_n`.
    """
    # expand `gf_tau` to [-β, β] to get symmetric function
    gf_tau_full_range = np.concatenate((-gf_tau[:-1, ...], gf_tau), axis=0)
    dft = np.fft.ihfft(gf_tau_full_range[:-1, ...], axis=0)
    # select *fermionic* Matsubara frequencies
    gf_iw = -beta * dft[1::2, ...]
    return gf_iw


def plot_gf_tau(beta, gf):
    tau = np.linspace(0, beta, gf.shape[0])
    fig, ax = plt.subplots()
    ax.grid()
    # ax.set_xlim(0, beta)
    ax.set_xlabel(r"$\tau$")
    ax.set_ylabel(r"$G(\tau)$")
    for i, y in enumerate(gf.T):
        ax.plot(tau, y, label="$G_{" + f"{i}, {i}" + "}$")
    ax.legend()
    return fig, ax


def main():
    # Model parameters
    n_sites = 10
    u, t = 2, 1
    temp = 2
    beta = 1 / temp
    # Simulation parameters
<<<<<<< HEAD
    sweeps = 600
    time_steps = 10
=======
    time_steps = 25
    warmup = 500
    sweeps = 10000
    cores = None  # None to use all cores of the cpu
>>>>>>> 0d99513e

    model = HubbardModel(u=u, t=t, mu=u / 2)
    model.build(n_sites)

<<<<<<< HEAD
    g_tau = measure(model, beta, time_steps, sweeps, mp=False)
    save_gf_tau(model, beta, time_steps, g_tau)
    #g_tau = load_gf_tau(model, beta, time_steps)
=======
    try:
        g_tau = load_gf_tau(model, beta, time_steps, sweeps)
        print("GF data loaded")
    except FileNotFoundError:
        print("Found no data...")
        g_tau = measure(model, beta, time_steps, warmup, sweeps, cores=cores)
        save_gf_tau(model, beta, time_steps, sweeps, g_tau)
        print("Saving")
>>>>>>> 0d99513e

    gf_up, gf_dn = get_local_gf_tau(g_tau)
    plot_gf_tau(beta, gf_up)
    plt.show()
    plot_gf_tau(beta, gf_dn)
    plt.show()
    plot_gf_tau(beta, gf_up + gf_dn)
    plt.show()

    #print(g_tau[0])
    print('fillings:')
    print_filling(g_tau[0][0], g_tau[1][0])
    print_filling(g_tau[0][5], g_tau[1][5])
    print_filling(g_tau[0][7], g_tau[1][7])

    print('G_iw:')
    g_iw = tau2iw_dft(gf_up + gf_dn, beta)
    print(g_iw)

    print('Im(G_iw)')
    print(g_iw.imag)


if __name__ == "__main__":
    main()<|MERGE_RESOLUTION|>--- conflicted
+++ resolved
@@ -13,95 +13,10 @@
 import numpy as np
 import matplotlib.pyplot as plt
 from lqmc import HubbardModel, LatticeQMC, LqmcProcessManager
-from lqmc.tools import check_params, save_gf_tau, load_gf_tau
+from lqmc.tools import check_params, save_gf_tau, load_gf_tau, print_filling
 
 
-<<<<<<< HEAD
-
-def save_gf_tau(model, beta, time_steps, gf):
-    """ Save time depended Green's function measurement data
-
-    To Do
-    -----
-    Improve saving and loading
-    """
-    shape = model.lattice.shape
-    model_str = f"u={model.u}_t={model.t}_mu={model.mu}_w={shape[0]}_h={shape[1]}"
-    file = f"data\\gf_t={beta}_nt={time_steps}_{model_str}.npy"
-    np.save(file, gf)
-
-
-def load_gf_tau(model, beta, time_steps):
-    """ Load saved time depended Green's function measurement data
-
-    To Do
-    -----
-    Improve saving and loading
-    """
-    file = f"data\\gf_t={beta}_nt={time_steps}_{model.param_str()}.npy"
-    return np.load(file)
-
-
-def tau2iw_dft(gf_tau, beta):
-    r""" Discrete Fourier transform of the real Green's function `gf_tau`.
-
-    Parameters
-    ----------
-    gf_tau : (..., N_tau) float np.ndarray
-        The Green's function at imaginary times :math:`τ \in [0, β]`.
-    beta : float
-        The inverse temperature :math:`beta = 1/k_B T`.
-    Returns
-    -------
-    gf_iw : (..., {N_iw - 1}/2) float np.ndarray
-        The Fourier transform of `gf_tau` for positive fermionic Matsubara
-        frequencies :math:`iω_n`.
-    """
-    # expand `gf_tau` to [-β, β] to get symmetric function
-    gf_tau_full_range = np.concatenate((-gf_tau[:-1, ...], gf_tau), axis=0)
-    dft = np.fft.ihfft(gf_tau_full_range[:-1, ...], axis=0)
-    # select *fermionic* Matsubara frequencies
-    gf_iw = -beta * dft[1::2, ...]
-    return gf_iw
-
-
-def measure_single_process(model, beta, time_steps, sweeps, fast=True, warmup_ratio=0.2):
-    t0 = time.time()
-
-    solver = LatticeQMC(model, beta, time_steps, sweeps, warmup_ratio)
-    print("Warmup:     ", solver.warm_sweeps)
-    print("Measurement:", solver.meas_sweeps)
-    check_params(model.u, model.t, solver.dtau)
-    # solver.warmup_loop_det()
-    # gf_tau = solver.measure_loop_det()
-    solver.warmup_loop()
-    gf_tau = solver.measure_loop()
-
-    t = time.time() - t0
-    mins, secs = divmod(t, 60)
-    print(f"\nTotal time: {int(mins):0>2}:{int(secs):0>2} min")
-    print()
-    return gf_tau
-
-
-def measure_multi_process(model, beta, time_steps, sweeps, warmup_ratio=0.2):
-    manager = LqmcProcessManager()
-    manager.init(model, beta, time_steps, sweeps, warmup_ratio)
-
-    manager.start()
-    manager.run()
-    manager.join()
-    gf_data = manager.recv_all()
-    manager.terminate()
-
-    gf_tau = np.sum(gf_data, axis=0) / manager.cores
-    return gf_tau
-
-
-def measure(model, beta, time_steps, sweeps, warmup_ratio=0.2, mp=True):
-=======
 def measure(model, beta, time_steps, warmup, sweeps, cores=None):
->>>>>>> 0d99513e
     """ Runs the lqmc warmup and measurement loop for the given model.
 
     Parameters
@@ -200,29 +115,19 @@
 
 def main():
     # Model parameters
-    n_sites = 10
+    n_sites = 5
     u, t = 2, 1
     temp = 2
     beta = 1 / temp
     # Simulation parameters
-<<<<<<< HEAD
+    time_steps = 12
+    warmup = 400
     sweeps = 600
-    time_steps = 10
-=======
-    time_steps = 25
-    warmup = 500
-    sweeps = 10000
-    cores = None  # None to use all cores of the cpu
->>>>>>> 0d99513e
+    cores = 4  # None to use all cores of the cpu
 
     model = HubbardModel(u=u, t=t, mu=u / 2)
     model.build(n_sites)
 
-<<<<<<< HEAD
-    g_tau = measure(model, beta, time_steps, sweeps, mp=False)
-    save_gf_tau(model, beta, time_steps, g_tau)
-    #g_tau = load_gf_tau(model, beta, time_steps)
-=======
     try:
         g_tau = load_gf_tau(model, beta, time_steps, sweeps)
         print("GF data loaded")
@@ -231,7 +136,6 @@
         g_tau = measure(model, beta, time_steps, warmup, sweeps, cores=cores)
         save_gf_tau(model, beta, time_steps, sweeps, g_tau)
         print("Saving")
->>>>>>> 0d99513e
 
     gf_up, gf_dn = get_local_gf_tau(g_tau)
     plot_gf_tau(beta, gf_up)
