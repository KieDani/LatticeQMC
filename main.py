# coding: utf-8
"""
Created on 13 Jan 2020

project: LatticeQMC
version: 1.0

To do
-----
- Improve saving and loading
"""
import time
import numpy as np
import matplotlib.pyplot as plt
<<<<<<< HEAD
from lqmc import HubbardModel, measure
from lqmc.tools import save_gf_tau, load_gf_tau, print_filling, local_gf
=======
from lqmc import HubbardModel, LatticeQMC, LqmcProcessManager
from lqmc.tools import check_params, save_gf_tau, load_gf_tau, print_filling


def measure(model, beta, time_steps, warmup, sweeps, cores=None):
    """ Runs the lqmc warmup and measurement loop for the given model.

    Parameters
    ----------
    model: HubbardModel
        The Hubbard model instance.
    beta: float
        The inverse temperature .math'\beta = 1/T'.
    time_steps: int
        Number of time steps from .math'0' to .math'\beta'
    sweeps: int, optional
        Total number of sweeps (warmup + measurement)
    warmup int, optional
        The ratio of sweeps used for warmup. The default is '0.2'.
    cores: int, optional
        Number of processes to use. If not specified one process per core is used.

    Returns
    -------
    gf: (2, N, N) np.ndarray
        Measured Green's function .math'G' of the up- and down-spin channel.
    """
    check_params(model.u, model.t, beta / time_steps)
    if cores is not None and cores == 1:
        solver = LatticeQMC(model, beta, time_steps, warmup, sweeps, det_mode=True)
        print("Warmup:     ", solver.warm_sweeps)
        print("Measurement:", solver.meas_sweeps)
        t0 = time.time()
        gf_tau = solver.run_lqmc()
        t = time.time() - t0
        mins, secs = divmod(t, 60)
        print(f"\nTotal time: {int(mins):0>2}:{int(secs):0>2} min")
        print()
    else:
        manager = LqmcProcessManager(cores)
        manager.init(model, beta, time_steps, warmup, sweeps)
        manager.start()
        manager.run()
        gf_data = manager.recv_all()
        manager.join()
        manager.terminate()
        gf_tau = np.sum(gf_data, axis=0) / manager.cores
    return gf_tau


def get_local_gf_tau(g_tau):
    """ Returns the local elements (diagonal) of the Green's function matrix
    Parameters
    ----------
    g_tau: (..., M, N, N) array_like
        Green's function matrices for M time steps and N sites

    Returns
    -------
    gf_tau: (..., M, N) np.ndarray
    """
    return np.diagonal(g_tau, axis1=-2, axis2=-1)
>>>>>>> bacddbce


def tau2iw_dft(gf_tau, beta):
    r""" Discrete Fourier transform of the real Green's function `gf_tau`.

    Parameters
    ----------
    gf_tau : (..., N_tau) float np.ndarray
        The Green's function at imaginary times :math:`τ \in [0, β]`.
    beta : float
        The inverse temperature :math:`beta = 1/k_B T`.
    Returns
    -------
    gf_iw : (..., {N_iw - 1}/2) float np.ndarray
        The Fourier transform of `gf_tau` for positive fermionic Matsubara
        frequencies :math:`iω_n`.
    """
    # expand `gf_tau` to [-β, β] to get symmetric function
    gf_tau_full_range = np.concatenate((-gf_tau[:-1, ...], gf_tau), axis=0)
    dft = np.fft.ihfft(gf_tau_full_range[:-1, ...], axis=0)
    # select *fermionic* Matsubara frequencies
    gf_iw = -beta * dft[1::2, ...]
    return gf_iw


def plot_gf_tau(beta, gf):
    tau = np.linspace(0, beta, gf.shape[0])
    fig, ax = plt.subplots()
    ax.grid()
    # ax.set_xlim(0, beta)
    ax.set_xlabel(r"$\tau$")
    ax.set_ylabel(r"$G(\tau)$")
    for i, y in enumerate(gf.T):
        ax.plot(tau, y, label="$G_{" + f"{i}, {i}" + "}$")
    ax.legend()
    return fig, ax


def main():
    # Model parameters
<<<<<<< HEAD
    n_sites = 10
    u, t = 6, 1
    temp = 200
    beta = 1 / temp
    # Simulation parameters
    time_steps = 50
    warmup = 500
    sweeps = 5000
=======
    n_sites = 5
    u, t = 0, 1
    temp = 2
    beta = 1 / temp
    # Simulation parameters
    time_steps = 15
    warmup = 500
    sweeps = 10000
>>>>>>> bacddbce
    cores = 1  # None to use all cores of the cpu

    model = HubbardModel(u=u, t=t, mu=u / 2)
    model.build(n_sites)
    try:
        g_tau = load_gf_tau(model, beta, time_steps, sweeps)
        print("GF data loaded")
    except FileNotFoundError:
        print("Found no data...")
        g_tau = measure(model, beta, time_steps, warmup, sweeps, cores=cores)
        save_gf_tau(model, beta, time_steps, sweeps, g_tau)
        print("Saving")

    gf_up, gf_dn = local_gf(g_tau)
    gf_omega_up = tau2iw_dft(gf_up, beta)
    gf_omega_dn = tau2iw_dft(gf_dn, beta)

    plot_gf_tau(beta, gf_up)
    plot_gf_tau(beta, gf_dn)
    plot_gf_tau(beta, gf_up + gf_dn)

    print('fillings:')
    print_filling(g_tau[0][0], g_tau[1][0])
    print_filling(g_tau[0][5], g_tau[1][5])
    print_filling(g_tau[0][7], g_tau[1][7])
    print('G_iw:')
    g_iw = tau2iw_dft(gf_up + gf_dn, beta)
    print(g_iw)
    print('Im(G_iw)')
    print(g_iw.imag)

    plt.show()


if __name__ == "__main__":
    main()<|MERGE_RESOLUTION|>--- conflicted
+++ resolved
@@ -1,10 +1,8 @@
 # coding: utf-8
 """
 Created on 13 Jan 2020
-
 project: LatticeQMC
 version: 1.0
-
 To do
 -----
 - Improve saving and loading
@@ -12,17 +10,12 @@
 import time
 import numpy as np
 import matplotlib.pyplot as plt
-<<<<<<< HEAD
-from lqmc import HubbardModel, measure
-from lqmc.tools import save_gf_tau, load_gf_tau, print_filling, local_gf
-=======
 from lqmc import HubbardModel, LatticeQMC, LqmcProcessManager
 from lqmc.tools import check_params, save_gf_tau, load_gf_tau, print_filling
 
 
 def measure(model, beta, time_steps, warmup, sweeps, cores=None):
     """ Runs the lqmc warmup and measurement loop for the given model.
-
     Parameters
     ----------
     model: HubbardModel
@@ -37,7 +30,6 @@
         The ratio of sweeps used for warmup. The default is '0.2'.
     cores: int, optional
         Number of processes to use. If not specified one process per core is used.
-
     Returns
     -------
     gf: (2, N, N) np.ndarray
@@ -72,18 +64,15 @@
     ----------
     g_tau: (..., M, N, N) array_like
         Green's function matrices for M time steps and N sites
-
     Returns
     -------
     gf_tau: (..., M, N) np.ndarray
     """
     return np.diagonal(g_tau, axis1=-2, axis2=-1)
->>>>>>> bacddbce
 
 
 def tau2iw_dft(gf_tau, beta):
     r""" Discrete Fourier transform of the real Green's function `gf_tau`.
-
     Parameters
     ----------
     gf_tau : (..., N_tau) float np.ndarray
@@ -119,16 +108,6 @@
 
 def main():
     # Model parameters
-<<<<<<< HEAD
-    n_sites = 10
-    u, t = 6, 1
-    temp = 200
-    beta = 1 / temp
-    # Simulation parameters
-    time_steps = 50
-    warmup = 500
-    sweeps = 5000
-=======
     n_sites = 5
     u, t = 0, 1
     temp = 2
@@ -137,11 +116,11 @@
     time_steps = 15
     warmup = 500
     sweeps = 10000
->>>>>>> bacddbce
     cores = 1  # None to use all cores of the cpu
 
     model = HubbardModel(u=u, t=t, mu=u / 2)
     model.build(n_sites)
+
     try:
         g_tau = load_gf_tau(model, beta, time_steps, sweeps)
         print("GF data loaded")
@@ -151,7 +130,7 @@
         save_gf_tau(model, beta, time_steps, sweeps, g_tau)
         print("Saving")
 
-    gf_up, gf_dn = local_gf(g_tau)
+    gf_up, gf_dn = get_local_gf_tau(g_tau)
     gf_omega_up = tau2iw_dft(gf_up, beta)
     gf_omega_dn = tau2iw_dft(gf_dn, beta)
 
