# coding: utf-8
"""
Created on 15 Jan 2020

project: LatticeQMC
version: 1.0

To Do
-----
- Green's function time slices
- Efficiency
"""
import logging
import itertools
import numpy as np
from scipy import linalg as la
from scipy.sparse import diags
import scipy
from lqmc import HubbardModel, Configuration


def expm(arg):
    """ Matrix exponential wrapper """
    return la.expm(arg)


class LatticeQMC:

    def __init__(self, model, beta, time_steps, warmup=300, sweeps=2000):
        """ Initialize the Lattice Quantum Monte-Carlo solver.

        Parameters
        ----------
        model: HubbardModel
            The Hubbard model instance.
        beta: float
            The inverse temperature .math'\beta = 1/T'.
        time_steps: int
            Number of time steps from .math'0' to .math'\beta'.
        warmup int, optional
            Number of warmup sweeps.
        sweeps: int, optional
            Number of measurement sweeps.
        """
        self.model = model
        self.dtau = beta / time_steps
        self.time_steps = time_steps
        self.warm_sweeps = warmup
        self.meas_sweeps = sweeps

        self.n_sites = model.n_sites
        self.config = Configuration(self.n_sites, time_steps)

        # Cachd variables
        self.ham_kin = self.model.ham_kinetic()
        self.lamb = np.arccosh(np.exp(self.model.u * self.dtau / 2.))
        self.exp_k = expm(self.dtau * self.ham_kin)
        self.v = np.zeros((self.n_sites, self.n_sites), dtype=self.config.dtype)
        self.status = ""
        self.it = 0

    def log_iterstep(self, sweep, i, l, ratio, acc):
        logging.debug(f"{self.status} {sweep} i={i}, l={l} - ratio={ratio:.3f}, accepted={acc}")

    def loop_generator(self, sweeps):
        """ Generates the indices of the LQMC loop.

        This is mainly used to saving total iteration number and
        for hooking logging and printing events into the loops easily.

        Parameters
        ----------
        sweeps: int
            Number of sweeps of current loop.

        Yields
        -------
        indices: tuple of int
            Indices of current iteration step consisting of .term'sweep', .term'i' and .term'l'.
        """
        for sweep in range(sweeps):
            self.it = sweep
            for i, l in itertools.product(range(self.model.n_sites), range(self.config.time_steps)):
                print(f"\r{self.status} Sweep {sweep} [{i}, {l}]", end="", flush=True)
                yield sweep, i, l

    def _exp_v(self, l, sigma):
        r""" Computes the Matrix exponential of 'V_\sigma(l)'

        To Do
        -----
        This is pretty sure the main bottle-neck
        Maybe scipy.sparse since V is diagonal?

        Parameters
        ----------
        l: int
            Time-slice index.
        sigma: int
            Spin value.

        Returns
        -------
        exp_v: (N, N) np.ndarray
        """
        np.fill_diagonal(self.v, self.config[:, l])
        return expm(- sigma * self.lamb * self.v)

    def _m(self, sigma):
        r""" Computes the 'M' matrices for spin '\sigma'

        Returns
        -------
        m: (N, N) np.ndarray
        """
        lmax = self.config.time_steps - 1
        # compute prod(B)
        exp_v = self._exp_v(lmax, sigma)
        b = np.dot(self.exp_k, exp_v)
        b_prod = b
        for l in reversed(range(1, lmax)):
            exp_v = self._exp_v(l, sigma)
            b = np.dot(self.exp_k, exp_v)
            b_prod = np.dot(b_prod, b)
        # compute M matrix
        return np.eye(self.n_sites) + b_prod

    def _gf_tau(self, g_beta, sigma):
        """ Computes the Green's function for all time slices recursively.

        Returns
        -------
        gf_tau: (M, N, N) np.ndarray
            The Green's function for N sites and M time slices.
        """
        # First index of g[0, :, :] represents the time slices
        g = np.zeros((self.time_steps, self.n_sites, self.n_sites), dtype=np.float64)
        g[-1, ...] = g_beta
        for l in reversed(range(1, self.time_steps)):
            exp_v = self._exp_v(l, sigma)
            b = np.dot(self.exp_k, exp_v)
            g[l - 1, ...] = np.dot(np.linalg.inv(b), np.dot(g[l, ...], b))
        return g

    def _compute_m(self):
        """ Computes the 'M' matrices for both spins.

        Returns
        -------
        m_up: (N, N) np.ndarray
        m_dn: (N, N) np.ndarray
        """
        m_up = self._m(sigma=+1)  # compute_m(self.ham_kin, self.config, self.lamb, self.dtau, sigma=+1)
        m_dn = self._m(sigma=-1)  # compute_m(self.ham_kin, self.config, self.lamb, self.dtau, sigma=-1)
        return m_up, m_dn

    def _compute_gf_tau(self, g_beta_up, g_beta_dn):
        """ Computes the time dependend Green's function for both spins

        Returns
        -------
        gf_up: (M, N, N) np.ndarray
            The spin-up Green's function for N sites and M time slices.
        gf_dn: (M, N, N) np.ndarray
            The spin-down Green's function for N sites and M time slices.
        """
        # compute_gf_tau(self.config, self.ham_kin, g_beta_up, self.lamb, self.dtau, sigma=+1)
        # compute_gf_tau(self.config, self.ham_kin, g_beta_dn, self.lamb, self.dtau, sigma=-1)
        g_tau_up = self._gf_tau(g_beta_up, sigma=+1)
        g_tau_dn = self._gf_tau(g_beta_dn, sigma=-1)
        return g_tau_up, g_tau_dn

    def warmup_loop_det(self):
        """ Runs the slow version of the LQMC warmup-loop """
        self.status = "Warmup"
        m_up, m_dn = self._compute_m()  # Calculate M matrices for both spins
        old = np.linalg.det(m_up) * np.linalg.det(m_dn)
        old_config = self.config.copy()  # Store copy of current configuration
        # QMC loop
        for sweep, i, l in self.loop_generator(self.warm_sweeps):
            # Update Configuration
            self.config.update(i, l)

            m_up, m_dn = self._compute_m()  # Calculate M matrices for both spins
            new = np.linalg.det(m_up) * np.linalg.det(m_dn)
            ratio = new / old
            acc = np.random.rand() < ratio
            if acc:
                # Move accepted: Continue using the new configuration
                old = new
                old_config = self.config.copy()
            else:
                # Move not accepted: Revert to the old configuration
                self.config = old_config

    def measure_loop_det(self):
        r""" Runs the slow version of the LQMC measurement-loop and returns the Green's function.

        Returns
        -------
        gf_dn: (M, N, N) np.ndarray
            Measured spin-up Green's function .math'G_\uparrow(\tau)' for all M time slices.
        gf_dn: (M, N, N) np.ndarray
            Measured spin-down Green's function .math'G_\downarrow(\tau)' for all M time slices.
        """
        self.status = "Measurement"

        m_up, m_dn = self._compute_m()  # Calculate M matrices for both spins
        old = np.linalg.det(m_up) * np.linalg.det(m_dn)
        old_config = self.config.copy()  # Store copy of current configuration

        # Initialize total and temp greens functions
        gf_up, gf_dn = 0, 0
        g_beta_up = np.linalg.inv(m_up)
        g_beta_dn = np.linalg.inv(m_dn)
        g_tmp_up, g_tmp_dn = self._compute_gf_tau(g_beta_up, g_beta_dn)

        # QMC loop
        number = 0
        for sweep, i, l in self.loop_generator(self.meas_sweeps):
            # Update Configuration
            self.config.update(i, l)

            m_up, m_dn = self._compute_m()  # Calculate M matrices for both spins
            new = np.linalg.det(m_up) * np.linalg.det(m_dn)
            ratio = new / old
            acc = np.random.rand() < ratio
            if acc:
                # Move accepted:
                # Update temp greens function and continue using the new configuration
                g_beta_up = np.linalg.inv(m_up)
                g_beta_dn = np.linalg.inv(m_dn)
                g_tmp_up, g_tmp_dn = self._compute_gf_tau(g_beta_up, g_beta_dn)
                old = new
                old_config = self.config.copy()
            else:
                # Move not accepted
                self.config = old_config

            # Add temp greens function to total gf after each step
            gf_up += g_tmp_up
            gf_dn += g_tmp_dn
            number += 1
        # Return the normalized gfs for each spin
        return np.array([gf_up, gf_dn]) / number

    def warmup_loop(self):
        """ Runs the fast version of the LQMC warmup-loop """
        self.status = "Warmup"
        # QMC loop
        for sweep, i, l in self.loop_generator(self.warm_sweeps):
            m_up, m_dn = self._compute_m()  # Calculate M matrices for both spins
            arg = 2 * self.lamb * self.config[i, l]
            d_up = 1 + (1 - np.linalg.inv(m_up)[i, i]) * (np.exp(-arg) - 1)
            d_dn = 1 + (1 - np.linalg.inv(m_dn)[i, i]) * (np.exp(+arg) - 1)
            ratio = d_up * d_dn
            acc = np.random.rand() < ratio
            if acc:
                self.config.update(i, l)

    def measure_loop(self):
        r""" Runs the fast version of the LQMC measurement-loop and returns the Green's function.

        Returns
        -------
        gf_dn: (M, N, N) np.ndarray
            Measured spin-up Green's function .math'G_\uparrow(\tau)' for all M time slices.
        gf_dn: (M, N, N) np.ndarray
            Measured spin-down Green's function .math'G_\downarrow(\tau)' for all M time slices.
        """
        self.status = "Measurement"
        n = self.model.n_sites
        # Initialize total and temp greens functions
        gf_up, gf_dn = 0, 0
        m_up, m_dn = self._compute_m()  # Calculate M matrices for both spins
        g_beta_up = np.linalg.inv(m_up)
        g_beta_dn = np.linalg.inv(m_dn)
        g_tmp_up, g_tmp_dn = self._compute_gf_tau(g_beta_up, g_beta_dn)

        # QMC loop
        number = 0
        for sweep, i, l in self.loop_generator(self.meas_sweeps):
            m_up, m_dn = self._compute_m()  # Calculate M matrices for both spins
            arg = 2 * self.lamb * self.config[i, l]

            d_up = 1 + (1 - np.linalg.inv(m_up)[i, i]) * (np.exp(-arg) - 1)
            d_dn = 1 + (1 - np.linalg.inv(m_dn)[i, i]) * (np.exp(+arg) - 1)
            ratio = d_up * d_dn
            acc = np.random.rand() < ratio
            if acc:
                # Move accepted: Update temp greens function and update configuration
                c_up = np.zeros(n, dtype=np.float64)
                c_dn = np.zeros(n, dtype=np.float64)
                c_up[i] = np.exp(-arg) - 1
                c_dn[i] = np.exp(+arg) - 1
                c_up = -1 * (np.exp(-arg) - 1) * g_beta_up[i, :] + c_up
                c_dn = -1 * (np.exp(+arg) - 1) * g_beta_dn[i, :] + c_dn
                b_up = g_beta_up[:, i] / (1. + c_up[i])
                b_dn = g_beta_dn[:, i] / (1. + c_dn[i])

                g_beta_up = g_beta_up - np.outer(b_up, c_up)
                g_beta_dn = g_beta_dn - np.outer(b_dn, c_dn)
                g_tmp_up, g_tmp_dn = self._compute_gf_tau(g_beta_up, g_beta_dn)

                # Update Configuration
                self.config.update(i, l)

            # Add temp greens function to total gf after each step
            gf_up += g_tmp_up
            gf_dn += g_tmp_dn
            number += 1
        # Return the normalized gfs for each spin
        return np.array([gf_up, gf_dn]) / number


# =========================================================================
#                             OLD METHODS
# =========================================================================


def compute_lambda(u, dtau):
    r""" Computes the factor '\lambda' used in the computation of 'M'.

    Parameters
    ----------
    u: float
        Hubbard interaction :math:`U`.
    dtau: float
        Time slice size of the HS-field.

    Returns
    -------
    lamb: float
    """
    return np.arccosh(np.exp(u * dtau / 2.))


def compute_m(ham_kin, config, lamb, dtau, sigma):
    r""" Computes the matrix :math:'M' used in the Metropolis ratio

    The matrix :math:'M' is defined as
    .. math::
       M_\sigma(h) = I + B_{L, \sigma}(h_{L}) B_{L-1, \sigma}(h_{L-1}) \dots B_{1, \sigma}(h_{1})

    with
    .. math::
       B_{l, \sigma}(h_l) = e^{\Delta\tau K} e^{\sigma \lambda V_l(h_l)}

    .math'V_l(h_l) = diag(h_{1l}, \dots h_{Nl})' is the diagonal matrix of a time slice
    of the HS-field .math'h_{il}'

    Parameters
    ----------
    ham_kin: (N, N) np.ndarray
        Kinetic hamiltonian .math'K'.
    config: Configuration
        The current HS-field configuration object.
        This contains the field .math'h_{il}'
    lamb: float
        Factor .math'\lambda'.
    dtau: float
        Time slice size of the HS-field.
    sigma: int
        Spin index.

    Returns
    -------
    m: (N, N) np.ndarray
    """
    n = ham_kin.shape[0]

    # Calculate the first matrix exp of B. This is a static value.
    # check if there is a better way to calculate the matrix exponential
<<<<<<< HEAD
    exp_k = expm(-1 * dtau * ham_kin)
=======
    exp_k = expm(- dtau * ham_kin)
>>>>>>> 0d99513e
    # Create the V_l matrix
    exp_v = np.zeros((n, n), dtype=np.float64)

    # fill diag(V_l) with values of last time slice and compute B-product
    lmax = config.time_steps - 1

<<<<<<< HEAD
    np.fill_diagonal(exp_v, (np.exp(-1 * sigma * lamb * config[:, lmax])))
    b = np.dot(exp_v, exp_k)
=======
    np.fill_diagonal(v, config[:, lmax])
    exp_v = expm(- sigma * lamb * v)
    b = np.dot(exp_k, exp_v)
>>>>>>> 0d99513e

    b_prod = b
    for l in reversed(range(0, lmax)):
        # Fill V_l with new values, compute B(l) and multiply with total product
<<<<<<< HEAD
        np.fill_diagonal(exp_v, np.exp(-1 * sigma * lamb * config[:, l]))
        b = np.dot(exp_v, exp_k)
=======
        np.fill_diagonal(v, config[:, l])
        exp_v = expm(- sigma * lamb * v)
        b = np.dot(exp_k, exp_v)
>>>>>>> 0d99513e
        b_prod = np.dot(b_prod, b)

    # compute M matrix
    return np.eye(n) + b_prod


def compute_gf_tau(config, ham_kin, g_beta, lamb, dtau, sigma):
    r""" Computes the Green's function for all time slices

    Parameters
    ----------
    config: Configuration
        The current HS-field configuration object.
        This contains the field .math'h_{il}'
    ham_kin: (N, N) np.ndarray
        Kinetic hamiltonian .math'K'.
    g_beta: (N, N) np.ndarray
        The Green's function matrix for all spatial sites N at time .math'\beta'
    lamb: float
        Factor .math'\lambda'.
    dtau: float
        Time slice size of the HS-field.
    sigma: int
        Spin index.

    Returns
    -------
    gf: (M, N, N) np.ndarray
        The Green's function for N sites and M time slices.
    """
    n = ham_kin.shape[0]
    v = np.zeros((n, n), dtype=config.dtype)
    # Calculate the first matrix exp of B. This is a static value.
<<<<<<< HEAD
    # check if there is a better way to calculate the matrix exponential
    exp_k = expm(-1 * dtau * ham_kin)
    exp_min_k = expm(+1 * dtau * ham_kin)

    exp_v = np.zeros((n, n), dtype=np.float64)
    exp_min_v = np.zeros((n, n), dtype=np.float64)

    # g[0, :, :] is Greensfunction at time beta, g[1, :, :] is Greensfunction one step before, etc
    g = np.zeros((config.time_steps, n, n), dtype=np.float64)
    g[0, :, :] = g_beta
    for l in range(1, config.time_steps):
        # Always take config at the time slice before the aktual time slice
        np.fill_diagonal(exp_v, np.exp(-1 * sigma * lamb * config[:, l-1]))
        np.fill_diagonal(exp_min_v, np.exp(+1 * sigma * lamb * config[:, l-1]))

        b = np.dot(exp_v, exp_k)
        b_inv = np.linalg.inv(b)
        # fast and robust way of calculating b_inv
        # b_inv = np.dot(exp_min_v, exp_min_k)
        g[l, :, :] = np.dot(np.dot(b_inv, g[l-1, :, :]), b)
=======
    exp_k = expm(dtau * ham_kin)
    # First index of g[0, :, :] represents the time slices
    g = np.zeros((config.time_steps, n, n), dtype=np.float64)
    g[-1, ...] = g_beta
    for l in reversed(range(1, config.time_steps)):
        # Create the V_l matrix
        np.fill_diagonal(v, config[:, l])
        exp_v = expm(sigma * lamb * v)
        b = np.dot(exp_k, exp_v)
        g[l-1, ...] = np.dot(np.linalg.inv(b), np.dot(g[l, ...], b))
>>>>>>> 0d99513e
    return g


def warmup_loop(model, config, dtau, sweeps=200, fast=True):
    """ Runs the warmup lqmc-loop

    Parameters
    ----------
    model: HubbardModel
        The Hubbard model instance.
    config: Configuration
        The current HS-field configuration object after warmup.
        This contains the field .math'h_{il}'
    dtau: float
        Time slice size of the HS-field.
    sweeps: int, optional
        Number of sweeps through the HS-field.
    fast: bool, optional
        Flag if the fast algorithm should be used. The default is True.

    Returns
    -------
    config: Configuration
        The updated HS-field configuration after the warmup loop.
    """
    ham_kin = model.ham_kinetic()
    # Calculate factor
    lamb = compute_lambda(model.u, dtau)
    # Calculate M matrices
    m_up = compute_m(ham_kin, config, lamb, dtau, sigma=+1)
    m_dn = compute_m(ham_kin, config, lamb, dtau, sigma=-1)
    old = np.linalg.det(m_up) * np.linalg.det(m_dn)
    # Store copy of current configuration (only used for slow algorith)
    old_config = config.copy()

    # QMC loop
    acc = False
    ratio = 0
    print("Warmup sweep")
    for sweep in range(sweeps):
        for i, l in itertools.product(range(model.n_sites), range(config.time_steps)):
            print(f"\rWarmup sweep: {sweep+1}/{sweeps}, accepted: {acc} (ratio={ratio:.2f})", end="", flush=True)
            if fast:
                # Calculate m-matrices and ratio of the configurations
                # Accept move with metropolis acceptance ratio.
                m_up = compute_m(ham_kin, config, lamb, dtau, sigma=+1)
                m_dn = compute_m(ham_kin, config, lamb, dtau, sigma=-1)
                d_up = 1 + (1 - np.linalg.inv(m_up)[i, i]) * (np.exp(-2 * lamb * config[i, l]) - 1)
                d_dn = 1 + (1 - np.linalg.inv(m_dn)[i, i]) * (np.exp(+2 * lamb * config[i, l]) - 1)
                ratio = d_up * d_dn
                r = np.random.rand()  # Random number between 0 and 1
                if r < ratio:
                    # Move accepted: Update configuration
                    acc = True
                    config.update(i, l)
                else:
                    # Move not accepted!
                    acc = False
            else:
                # Update Configuration
                config.update(i, l)
                # Calculate m-matrices and ratio of the configurations
                # Accept move with metropolis acceptance ratio.
                m_up = compute_m(ham_kin, config, lamb, dtau, sigma=+1)
                m_dn = compute_m(ham_kin, config, lamb, dtau, sigma=-1)
                new = np.linalg.det(m_up) * np.linalg.det(m_dn)
                ratio = new / old
                r = np.random.rand()  # Random number between 0 and 1
                if r < ratio:
                    # Move accepted: Continue using the new configuration
                    acc = True
                    old = new
                    old_config = config.copy()
                else:
                    # Move not accepted: Revert to the old configuration
                    acc = False
                    config = old_config

            # logging.info(f"[Warmup] Sweep={sweep} i={i}, l={l} - ratio={ratio:.3f}, accepted={acc}")
    print()
    return config


def measure_loop(model, config, dtau, sweeps=800, fast=True):
    r""" Runs the measurement lqmc-loop and returns the measured Green's function

    Parameters
    ----------
    model: HubbardModel
        The Hubbard model instance.
    config: Configuration
        The current HS-field configuration object.
        This contains the field .math'h_{il}'
    dtau: float
        Time slice size of the HS-field.
    sweeps: int, optional
        Number of sweeps through the HS-field.
    fast: bool, optional
        Flag if the fast algorithm should be used. The default is True.

    Returns
    -------
    gf_dn: (M, N, N) np.ndarray
        Measured spin-up Green's function .math'G_\uparrow(\tau)' for all time slices.
    gf_dn: (M, N, N) np.ndarray
        Measured spin-down Green's function .math'G_\downarrow(\tau)' for all time slices.
    """
    ham_kin = model.ham_kinetic()
    n = model.n_sites
    # Calculate factor
    lamb = compute_lambda(model.u, dtau)
    # Calculate M matrices
    m_up = compute_m(ham_kin, config, lamb, dtau, sigma=+1)
    m_dn = compute_m(ham_kin, config, lamb, dtau, sigma=-1)
    old = np.linalg.det(m_up) * np.linalg.det(m_dn)
    # Initialize total and temp greens functions
    gf_up, gf_dn = 0, 0
    g_beta_up = np.linalg.inv(m_up)
    g_beta_dn = np.linalg.inv(m_dn)
    g_tmp_up = compute_gf_tau(config, ham_kin, g_beta_up, lamb, dtau, sigma=+1)
    g_tmp_dn = compute_gf_tau(config, ham_kin, g_beta_dn, lamb, dtau, sigma=-1)
    # Store copy of current configuration (only used for slow algorith)
    old_config = config.copy()

    # QMC loop
    acc = False
    ratio = 0
    number = 0
    print("Measurement sweep")
    for sweep in range(sweeps):
        for i, l in itertools.product(range(model.n_sites), range(config.time_steps)):
            print(f"\rMeasurement sweep: {sweep+1}/{sweeps}, accepted: {acc} (ratio={ratio:.2f})", end="", flush=True)
            if fast:
                # Calculate m-matrices and ratio of the configurations
                # Accept move with metropolis acceptance ratio.
                m_up = compute_m(ham_kin, config, lamb, dtau, sigma=+1)
                m_dn = compute_m(ham_kin, config, lamb, dtau, sigma=-1)
                d_up = 1 + (1 - np.linalg.inv(m_up)[i, i]) * (np.exp(-2 * lamb * config[i, l]) - 1)
                d_dn = 1 + (1 - np.linalg.inv(m_dn)[i, i]) * (np.exp(+2 * lamb * config[i, l]) - 1)
                ratio = d_up * d_dn
                r = np.random.rand()  # Random number between 0 and 1
                if r < ratio:
                    # Move accepted: Update temp greens function and update configuration
                    c_up = np.zeros(n, dtype=np.float64)
                    c_dn = np.zeros(n, dtype=np.float64)
                    c_up[i] = np.exp(-2 * lamb * config[i, l]) - 1
                    c_dn[i] = np.exp(+2 * lamb * config[i, l]) - 1
                    c_up = -1 * (np.exp(-2 * lamb * config[i, l]) - 1) * g_beta_up[i, :] + c_up
                    c_dn = -1 * (np.exp(+2 * lamb * config[i, l]) - 1) * g_beta_dn[i, :] + c_dn

                    b_up = g_beta_up[:, i] / (1. + c_up[i])
                    b_dn = g_beta_dn[:, i] / (1. + c_dn[i])

                    g_beta_up = g_beta_up - np.outer(b_up, c_up)
                    g_beta_dn = g_beta_dn - np.outer(b_dn, c_dn)
                    g_tmp_up = compute_gf_tau(config, ham_kin, g_beta_up, lamb, dtau, sigma=+1)
                    g_tmp_dn = compute_gf_tau(config, ham_kin, g_beta_dn, lamb, dtau, sigma=-1)

                    # Update Configuration
                    acc = True
                    config.update(i, l)
                else:
                    # Move not accepted!
                    acc = False
            else:
                # Update Configuration
                config.update(i, l)
                # Calculate m-matrices and ratio of the configurations
                # Accept move with metropolis acceptance ratio.
                m_up = compute_m(ham_kin, config, lamb, dtau, sigma=+1)
                m_dn = compute_m(ham_kin, config, lamb, dtau, sigma=-1)
                new = np.linalg.det(m_up) * np.linalg.det(m_dn)
                ratio = new / old
                r = np.random.rand()  # Random number between 0 and 1
                if r < ratio:
                    # Move accepted:
                    # Update temp greens function and continue using the new configuration
                    g_beta_up = np.linalg.inv(m_up)
                    g_beta_dn = np.linalg.inv(m_dn)
                    g_tmp_up = compute_gf_tau(config, ham_kin, g_beta_up, dtau, lamb, sigma=+1)
                    g_tmp_dn = compute_gf_tau(config, ham_kin, g_beta_dn, dtau, lamb, sigma=-1)

                    acc = True
                    old = new
                    old_config = config.copy()
                else:
                    # Move not accepted:
                    # Revert to the old configuration
                    acc = False
                    config = old_config

            # Add temp greens function to total gf after each step
            gf_up += g_tmp_up
            gf_dn += g_tmp_dn
            number += 1

            # logging.info(f"[Measure] Sweep={sweep} i={i}, l={l} - ratio={ratio:.3f}, accepted={acc}")
    print()
    # Return the normalized gfs for each spin
    return np.array([gf_up, gf_dn]) / number<|MERGE_RESOLUTION|>--- conflicted
+++ resolved
@@ -13,15 +13,10 @@
 import logging
 import itertools
 import numpy as np
-from scipy import linalg as la
-from scipy.sparse import diags
-import scipy
+from scipy.linalg import expm
 from lqmc import HubbardModel, Configuration
 
 
-def expm(arg):
-    """ Matrix exponential wrapper """
-    return la.expm(arg)
 
 
 class LatticeQMC:
@@ -54,8 +49,9 @@
         # Cachd variables
         self.ham_kin = self.model.ham_kinetic()
         self.lamb = np.arccosh(np.exp(self.model.u * self.dtau / 2.))
-        self.exp_k = expm(self.dtau * self.ham_kin)
+        self.exp_k = expm(-1 * self.dtau * self.ham_kin)
         self.v = np.zeros((self.n_sites, self.n_sites), dtype=self.config.dtype)
+        self.exp_v = np.zeros((self.n_sites, self.n_sites), dtype=np.float64)
         self.status = ""
         self.it = 0
 
@@ -103,8 +99,9 @@
         -------
         exp_v: (N, N) np.ndarray
         """
-        np.fill_diagonal(self.v, self.config[:, l])
-        return expm(- sigma * self.lamb * self.v)
+        np.fill_diagonal(self.exp_v, np.exp(-1 * sigma * self.lamb * self.config[:, l]))
+        #np.fill_diagonal(self.v, self.config[:, l])
+        return self.exp_v
 
     def _m(self, sigma):
         r""" Computes the 'M' matrices for spin '\sigma'
@@ -116,9 +113,9 @@
         lmax = self.config.time_steps - 1
         # compute prod(B)
         exp_v = self._exp_v(lmax, sigma)
-        b = np.dot(self.exp_k, exp_v)
+        b = np.dot(exp_v, self.exp_k)
         b_prod = b
-        for l in reversed(range(1, lmax)):
+        for l in reversed(range(0, lmax)):
             exp_v = self._exp_v(l, sigma)
             b = np.dot(self.exp_k, exp_v)
             b_prod = np.dot(b_prod, b)
@@ -135,12 +132,16 @@
         """
         # First index of g[0, :, :] represents the time slices
         g = np.zeros((self.time_steps, self.n_sites, self.n_sites), dtype=np.float64)
-        g[-1, ...] = g_beta
-        for l in reversed(range(1, self.time_steps)):
+        g[0, :, :] = g_beta
+        for l in range(1, self.time_steps):
             exp_v = self._exp_v(l, sigma)
-            b = np.dot(self.exp_k, exp_v)
-            g[l - 1, ...] = np.dot(np.linalg.inv(b), np.dot(g[l, ...], b))
-        return g
+
+            b = np.dot(exp_v, self.exp_k)
+            b_inv = np.linalg.inv(b)
+            # fast and robust way of calculating b_inv
+            # b_inv = np.dot(exp_min_k, exp_min_v)
+            g[l, ...] = np.dot(np.dot(b_inv, g[l - 1, ...]), b)
+        return g[::-1]
 
     def _compute_m(self):
         """ Computes the 'M' matrices for both spins.
@@ -371,37 +372,21 @@
 
     # Calculate the first matrix exp of B. This is a static value.
     # check if there is a better way to calculate the matrix exponential
-<<<<<<< HEAD
     exp_k = expm(-1 * dtau * ham_kin)
-=======
-    exp_k = expm(- dtau * ham_kin)
->>>>>>> 0d99513e
     # Create the V_l matrix
     exp_v = np.zeros((n, n), dtype=np.float64)
 
     # fill diag(V_l) with values of last time slice and compute B-product
     lmax = config.time_steps - 1
 
-<<<<<<< HEAD
     np.fill_diagonal(exp_v, (np.exp(-1 * sigma * lamb * config[:, lmax])))
     b = np.dot(exp_v, exp_k)
-=======
-    np.fill_diagonal(v, config[:, lmax])
-    exp_v = expm(- sigma * lamb * v)
-    b = np.dot(exp_k, exp_v)
->>>>>>> 0d99513e
 
     b_prod = b
     for l in reversed(range(0, lmax)):
         # Fill V_l with new values, compute B(l) and multiply with total product
-<<<<<<< HEAD
         np.fill_diagonal(exp_v, np.exp(-1 * sigma * lamb * config[:, l]))
         b = np.dot(exp_v, exp_k)
-=======
-        np.fill_diagonal(v, config[:, l])
-        exp_v = expm(- sigma * lamb * v)
-        b = np.dot(exp_k, exp_v)
->>>>>>> 0d99513e
         b_prod = np.dot(b_prod, b)
 
     # compute M matrix
@@ -435,7 +420,6 @@
     n = ham_kin.shape[0]
     v = np.zeros((n, n), dtype=config.dtype)
     # Calculate the first matrix exp of B. This is a static value.
-<<<<<<< HEAD
     # check if there is a better way to calculate the matrix exponential
     exp_k = expm(-1 * dtau * ham_kin)
     exp_min_k = expm(+1 * dtau * ham_kin)
@@ -456,18 +440,6 @@
         # fast and robust way of calculating b_inv
         # b_inv = np.dot(exp_min_v, exp_min_k)
         g[l, :, :] = np.dot(np.dot(b_inv, g[l-1, :, :]), b)
-=======
-    exp_k = expm(dtau * ham_kin)
-    # First index of g[0, :, :] represents the time slices
-    g = np.zeros((config.time_steps, n, n), dtype=np.float64)
-    g[-1, ...] = g_beta
-    for l in reversed(range(1, config.time_steps)):
-        # Create the V_l matrix
-        np.fill_diagonal(v, config[:, l])
-        exp_v = expm(sigma * lamb * v)
-        b = np.dot(exp_k, exp_v)
-        g[l-1, ...] = np.dot(np.linalg.inv(b), np.dot(g[l, ...], b))
->>>>>>> 0d99513e
     return g
 
 
