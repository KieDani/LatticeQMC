# coding: utf-8
"""
Created on 15 Jan 2020

project: LatticeQMC
version: 1.0
"""
import time
import numpy as np
from scipy.linalg import expm
from lqmc import HubbardModel, Configuration
from lqmc.configuration import ConfigStatPlot
from lqmc.logging import get_logger, DEBUG


class LatticeQMC:

    def __init__(self, model, time_steps, warmup=300, sweeps=2000, det_mode=False):
        """ Initialize the Lattice Quantum Monte-Carlo solver.

        Parameters
        ----------
        model: HubbardModel
            The Hubbard model instance.
        time_steps: int
            Number of time steps from .math'0' to .math'\beta'.
        warmup int, optional
            Number of warmup sweeps.
        sweeps: int, optional
            Number of measurement sweeps.
        det_mode: bool, optional
            Flag for the calculation mode. If 'True' the slow algorithm via
            the determinants is used. The default i9s 'False' (faster).
        """
        self.logger = get_logger()
        self.logger.setLevel(DEBUG)
        self.logger.debug(f"INIT")

        # Constant attributes
        self.model = model
        self.config = Configuration(model.n_sites, time_steps)
        self.n_sites = model.n_sites
        self.time_steps = time_steps
        self.warm_sweeps = warmup
        self.meas_sweeps = sweeps

        # Iteration and mode attributes
        self.det_mode = det_mode
        self.status = ""
        self.it = 0
        self.ratio = 0.0
        self.acc = False

        # Cached and temperature-dependend attributes
        self.ham_kin = self.model.ham_kinetic()
<<<<<<< HEAD
        self.beta = 0.
        self.dtau = 0.
        self.lamb = 0.
        self.exp_k = None
        self.exp_k_inv = None

        self.logger.debug(f"u=          {self.model.u}")
        self.logger.debug(f"t=          {self.model.t}")
        self.logger.debug(f"mu=         {self.model.mu}")
        self.logger.debug(f"sites=      {self.n_sites}")
        self.logger.debug(f"time_steps= {self.time_steps}")
        self.logger.debug(f"det_mode=   {self.det_mode}")
        self.logger.info(f"Warmup=     {self.warm_sweeps}")
        self.logger.info(f"Measurement={self.meas_sweeps}")
        self.logger.debug(f"END INIT")

    def set_temperature(self, temp):
        """ Sets the temperature and initializes the calculation.
=======
        self.lamb = np.arccosh(np.exp(self.model.u * self.dtau / 2.))
        self.exp_k = expm(-1 * self.dtau * self.ham_kin)
        self.exp_v = np.zeros((self.n_sites, self.n_sites), dtype=np.float64)
        # self.v = np.zeros((self.n_sites, self.n_sites), dtype=self.config.dtype)

    def log_iterstep(self, sweep, i, l, ratio, acc):
        logging.debug(f"{self.status} {sweep} i={i}, l={l} - ratio={ratio:.3f}, accepted={acc}")

    def loop_generator(self, sweeps):
        """ Generates the indices of the LQMC loop.

        This is mainly used to saving total iteration number and
        for hooking logging and printing events into the loops easily.
>>>>>>> 150d6fab

        Parameters
        ----------
        temp: float
        """
        self.logger.debug(f"SETUP")
        beta = 1 / temp
        self.dtau = beta / self.time_steps
        self.beta = beta

        self.lamb = np.arccosh(np.exp(self.model.u * self.dtau / 2.)) if self.model.u else 0
        self.exp_k = expm(+1 * self.dtau * self.ham_kin)
        self.exp_k_inv = expm(-1 * self.dtau * self.ham_kin)
        check_val = self.model.u * self.model.t * self.dtau**2

        self.logger.debug(f"beta=       {self.beta}")
        self.logger.debug(f"dtau=       {self.dtau}")
        self.logger.debug(f"lambda=     {self.lamb}")
        if check_val < 0.1:
            self.logger.info(f"Check-value {check_val:.2} is smaller than 0.1!")
        else:
            self.logger.warning(f"Check-value {check_val:.2} should be smaller than 0.1!")
        self.logger.debug(f"END SETUP")

    # =========================================================================

    def get_exp_v(self, l, sigma, inv=False, matrix_exp=False):
        r""" Computes the Matrix exponential of 'V_\sigma(l)'

        Notes
        -----
        Since .math:'V_\sigma(l) = diag(h_{l, 1}, \dots, h_{l, N}' is a diagonal matrix,
        the numerical matrix exponential is not needed. The exponential of the diagonal elements
        can be computed directly.

        Parameters
        ----------
        l: int
            Time-slice index.
        sigma: int
            Spin value.
        inv: bool, optional
            Flag if inverse should be computed.
        matrix_exp: bool, optional
            Flag if the matrix-exponential should be computed numerically.

        Returns
        -------
        exp_v: (N, N) np.ndarray
        """
        sign = -1 if inv else +1
        diag = sigma * self.lamb * self.config[:, l]
        if matrix_exp:
            return expm(np.diagflat(sign * diag))
        else:
            return np.diagflat(np.exp(sign * diag))

    def get_m(self, l0, sigma):
        r""" Computes the 'M' matrices for spin '\sigma'

        Notes
        -----
        In the warmup loop of the determinant-mode the cyclic permutation is not needed.
        The timeslice 'l0' can be left at 0 to skip the first loop in the computation
        of the matrix-product.

        Parameters
        ----------
        l0: int
            Time-slice index used for cyclic permutation.
        sigma: int
            Spin value.

        Returns
        -------
        m: (N, N) np.ndarray
        """
        # Initialize time slices in cyclic permutation:
        # l0, l0-1, ..., 0, L-1, L-2, ..., l0+1
        l0 = l0 % self.time_steps
        indices = list(reversed(range(self.config.time_steps)))
        time_indices = indices[-l0:] + indices[:-l0]
        # compute A=prod(B_l)
        exp_v = self.get_exp_v(time_indices[0], sigma)
        b_prod = self.exp_k.dot(exp_v)
        for l in time_indices[1:]:
            exp_v = self.get_exp_v(l, sigma)
            b = self.exp_k.dot(exp_v)
            b_prod = np.dot(b_prod, b)
        # Assemble M=I+prod(B)
        return np.eye(self.n_sites) + b_prod

    def _gf_tau(self, g_beta, sigma):
        """ Computes the Green's function for all time slices recursively.

        Returns
        -------
        gf_tau: (M, N, N) np.ndarray
            The Green's function for N sites and M time slices.
        """
        # First index of g[0, :, :] represents the time slices
        g = np.zeros((self.time_steps, self.n_sites, self.n_sites), dtype=np.float64)
        g[0, :, :] = g_beta
        for l in range(1, self.time_steps):
            exp_v = self.get_exp_v(l, sigma)
            exp_v_inv = self.get_exp_v(l, sigma, inv=True)
            b = np.dot(exp_v, self.exp_k)
            # b_inv = np.linalg.inv(b)
            b_inv = np.dot(exp_v_inv, self.exp_k_inv)
            g[l, ...] = np.dot(np.dot(b_inv, g[l - 1, ...]), b)
        return g[::-1]

    def _compute_gf_tau(self, g_beta_up, g_beta_dn):
        """ Computes the time dependend Green's function for both spins

        Returns
        -------
        gf_up: (M, N, N) np.ndarray
            The spin-up Green's function for N sites and M time slices.
        gf_dn: (M, N, N) np.ndarray
            The spin-down Green's function for N sites and M time slices.
        """
        # compute_gf_tau(self.config, self.ham_kin, g_beta_up, self.lamb, self.dtau, sigma=+1)
        # compute_gf_tau(self.config, self.ham_kin, g_beta_dn, self.lamb, self.dtau, sigma=-1)
        g_tau_up = self._gf_tau(g_beta_up, sigma=+1)
        g_tau_dn = self._gf_tau(g_beta_dn, sigma=-1)
        return g_tau_up, g_tau_dn

    # =========================================================================

    def _debug(self, i, l):
        """ Logs the attributes of the iteration.

        Format of log is:
        <Status> <iteration> -- <time_slice> <site> -- <ratio> (<accepted>) -- <mc mean> <mc var>

        Parameters
        ----------
        i: int
            Site index.
        l: int
            Time-slice index.
        """
        log = f"{self.status} {self.it + 1} -- {l:>2} {i:>2} -- {self.ratio:.1f} ({self.acc})"
        log += f" -- {self.config.mean():.3f} {self.config.var():.3f}"
        self.logger.debug(log)

    def iter_sweeps(self, n, console_updates=200):
        self.logger.debug(self.status.upper())
        print_interval = max(1, int(n/console_updates))
        for it in range(n):
            count = it + 1
            if it < n and count % print_interval == 0:
                string = f"{self.status} Sweep {it + 1} ({100 * count / n:.1f}%)"
                string += f" [Mean: {self.config.mean():5.2f}, Var: {self.config.var():5.2f}]"
                print("\r" + string, end="", flush=True)
            self.it = it
            yield it
        print(f"\r{self.status} Sweep {n} (100.0%)")
        self.logger.debug("END " + self.status.upper())

    def _warmup_step_det(self, old_det):
        # Iterate over all time-steps, starting at the end (.math:'\beta')
        for l in reversed(range(self.time_steps)):
            # Iterate over all lattice sites
            for i in range(self.n_sites):
                # Update Configuration by flipping spin
                self.config.update(i, l)
                # Compute updated M matrices after config-update
                m_up = self.get_m(0, sigma=+1)
                m_dn = self.get_m(0, sigma=-1)
                # Compute the new determinant for both matrices for the acceptance ratio
                new_det = np.linalg.det(m_up) * np.linalg.det(m_dn)
                self.ratio = new_det / old_det
                self.acc = np.random.rand() <= min(self.ratio, 1)
                if self.acc:
                    # Move accepted:
                    # Continue using the new configuration
                    old_det = new_det
                else:
                    # Move not accepted:
                    # Revert to the old configuration by updating again
                    self.config.update(i, l)
                self._debug(i, l)
        return old_det

    def warmup_loop_det(self):
        """ Runs the slow version of the LQMC warmup-loop """
        self.status = "Warmup"
        # Calculate M matrices for both spins
        m_up = self.get_m(0, sigma=+1)
        m_dn = self.get_m(0, sigma=-1)
        # Initialize the determinant for both matrices
        old_det = np.linalg.det(m_up) * np.linalg.det(m_dn)
        # Warmup-sweeps
        for _ in self.iter_sweeps(self.warm_sweeps):
            old_det = self._warmup_step_det(old_det)

    def warmup_loop_det_animated(self, plot_updates=1):
        """ Runs the slow version of the LQMC warmup-loop """
        self.status = "Warmup"
        # Calculate M matrices for both spins
        m_up = self.get_m(0, sigma=+1)
        m_dn = self.get_m(0, sigma=-1)
        # Initialize the determinant for both matrices
        old_det = np.linalg.det(m_up) * np.linalg.det(m_dn)

        stat_plot = ConfigStatPlot.empty()
        config_plot = self.config.show(False)

        # Warmup-sweeps
        for sweep in self.iter_sweeps(self.warm_sweeps):
            old_det = self._warmup_step_det(old_det)

            stat_plot.update(self.config.mean(), self.config.var())
            if sweep % plot_updates == 0:
                config_plot.update(self.config)
                stat_plot.draw()
                config_plot.draw()

    def measure_loop_det(self):
        r""" Runs the slow version of the LQMC measurement-loop and returns the Green's function.

        Returns
        -------
        gf_dn: (M, N, N) np.ndarray
            Measured spin-up Green's function .math'G_\uparrow(\tau)' for all M time slices.
        gf_dn: (M, N, N) np.ndarray
            Measured spin-down Green's function .math'G_\downarrow(\tau)' for all M time slices.
        """
        self.status = "Measurement"

<<<<<<< HEAD
        # Calculate M matrices for both spins
        m_up = self.get_m(0, sigma=+1)
        m_dn = self.get_m(0, sigma=-1)
        # Initialize the determinant for both matrices
        old_det = np.linalg.det(m_up) * np.linalg.det(m_dn)

        # Initialize greens functions
        gf_total_up = np.zeros((self.time_steps, self.n_sites, self.n_sites), dtype=np.float64)
        gf_total_dn = np.zeros((self.time_steps, self.n_sites, self.n_sites), dtype=np.float64)
        gf_tmp_up = np.linalg.inv(m_up)
        gf_tmp_dn = np.linalg.inv(m_dn)

        number = 0
        # Measurement-sweeps
        for _ in self.iter_sweeps(self.meas_sweeps):
            # Iterate over all time-steps, starting at the end (.math:'\beta')
=======
        m_up, m_dn = self._compute_m()  # Calculate M matrices for both spins
        old = np.linalg.det(m_up) * np.linalg.det(m_dn)

        # Initialize greens functions
        g_total_up = np.zeros((self.n_sites, self.n_sites), dtype=np.float64)
        g_total_dn = np.zeros((self.n_sites, self.n_sites), dtype=np.float64)
        g_up = np.zeros((self.n_sites, self.n_sites), dtype=np.float64)
        g_dn = np.zeros((self.n_sites, self.n_sites), dtype=np.float64)
        g_up = np.linalg.inv(m_up)
        g_dn = np.linalg.inv(m_dn)

        # QMC loop
        # Breakup of the loop_generator because of steps needed in between
        for sweep in range(self.meas_sweeps):
            # We start at time beta and go down
>>>>>>> 150d6fab
            for l in reversed(range(self.time_steps)):
                # Iterate over all lattice sites
                for i in range(self.n_sites):
                    # Update Configuration by flipping spin
                    self.config.update(i, l)
<<<<<<< HEAD
                    # Compute updated M matrices (cyclic) after config-update
                    m_up = self.get_m(l, sigma=+1)
                    m_dn = self.get_m(l, sigma=-1)
                    # Compute the new determinant for both matrices for the acceptance ratio
                    new_det = np.linalg.det(m_up) * np.linalg.det(m_dn)
                    self.ratio = new_det / old_det
                    self.acc = np.random.rand() < self.ratio
                    if self.acc:
                        # Move accepted:
                        gf_tmp_up = np.linalg.inv(m_up)
                        gf_tmp_dn = np.linalg.inv(m_dn)
                        # Continue using the new configuration
                        old_det = new_det
=======

                    # Calculate new M matrices for the updated configuration
                    m_up, m_dn = self._compute_m_cyclic(l)
                    # new weight for the ratio
                    new = np.linalg.det(m_up) * np.linalg.det(m_dn)
                    ratio = new / old
                    acc = np.random.rand() < ratio
                    # Update accepted
                    if acc:
                        # update the configuration
                        old = new
                        old_config = self.config.copy()
                    # Update not accepted
>>>>>>> 150d6fab
                    else:
                        # Move not accepted:
                        # Revert to the old configuration by updating again
                        self.config.update(i, l)
<<<<<<< HEAD

                    self._debug(i, l)

                    # Add result to total results
                    gf_total_up += gf_tmp_up
                    gf_total_dn += gf_tmp_dn
                    number += 1
=======
>>>>>>> 150d6fab
                # Update greens function for calculation at the next time slice
                # This is not yet needed, because the greens function is calculated
                # every time explicitly. If the fast updating without the inversion
                # of the M matrix is used, the wrapping step with the B matrices
                # needs to be done here.
                # If using this change back to the old _compute_m function, because
                # order of the B matrices does not matter then as they are used 
                # only within a determinant.
            # Perform measurements
            m_up, m_dn = self._compute_m()
            g_up = np.linalg.inv(m_up)
            g_dn = np.linalg.inv(m_dn)
            g_total_up += g_up
            g_total_dn += g_dn
        # Return the normalized total green functions
<<<<<<< HEAD
        return np.array([gf_total_up, gf_total_dn]) / number * self.time_steps
=======
        g_total_up = g_total_up / self.meas_sweeps
        g_total_dn = g_total_dn / self.meas_sweeps
        # These are now separated, as we use them separated anyways
        return g_total_up, g_total_dn

>>>>>>> 150d6fab

    def warmup_loop(self):
        """ Runs the fast version of the LQMC warmup-loop """
        self.status = "Warmup"

<<<<<<< HEAD
        # Warmup-sweeps
        for _ in self.iter_sweeps(self.warm_sweeps):
            # Iterate over all time-steps, starting at the end (.math:'\beta')
            for l in reversed(range(self.time_steps)):
                # Iterate over all lattice sites
                for i in range(self.n_sites):
                    # Compute updated M matrices (cyclic)
                    m_up = self.get_m(l, sigma=+1)
                    m_dn = self.get_m(l, sigma=-1)
                    arg = 2 * self.lamb * self.config[i, l]
                    d_up = 1 + (1 - np.linalg.inv(m_up)[i, i]) * (np.exp(-arg) - 1)
                    d_dn = 1 + (1 - np.linalg.inv(m_dn)[i, i]) * (np.exp(+arg) - 1)
                    self.ratio = d_up * d_dn
                    self.acc = np.random.rand() < self.ratio
                    if self.acc:
                        self.config.update(i, l)

                    self._debug(i, l)
=======

        # QMC loop
        for sweep in range(self.warm_sweeps):
            m_up, m_dn = self._compute_m()  # Calculate M matrices for both spins
            # Initialize greens functions
            g_up = np.linalg.inv(m_up)
            g_dn = np.linalg.inv(m_dn)
            # with open('E:\\Download\\5.Semester\\Computational_Physics\\project\\loc.txt', mode='a') as f:
            #     print(self.config[0], sep='\n', file=f)
                # print((str(g_up[0, 0]) + ' --- ' + str(g_dn[0, 0])), sep='\n', file=f)
            # We start at time beta and go down
            for l in reversed(range(self.time_steps)):
                for i in range(self.n_sites):
                    arg = 2 * self.lamb * self.config[i, l]
                    d_up = 1 + (1 - g_up[i, i]) * (np.exp(+arg) - 1)
                    d_dn = 1 + (1 - g_dn[i, i]) * (np.exp(-arg) - 1)
                    ratio = d_up * d_dn
                    acc = np.random.rand() < ratio
                    # with open('E:\\Download\\5.Semester\\Computational_Physics\\project\\loc.txt', mode='a') as f:
                    #     print(str(acc) + str(ratio), sep='\n', file=f)
                    if acc:
                        # Update Greens function
                        c_up = -(np.exp(-arg) - 1) * g_up[i, :]
                        c_up[i] += (np.exp(-arg) - 1)
                        c_dn = -(np.exp(+arg) - 1) * g_dn[i, :]
                        c_dn[i] += (np.exp(+arg) - 1)
                        # These are the bs in the tutorial, but I call them e
                        # here to avoid confusing them with the B-matrices
                        e_up = g_up[:, i] / (1 + c_up[i])
                        e_dn = g_dn[:, i] / (1 + c_dn[i])

                        for j in range(self.n_sites):
                            for k in range(self.n_sites):
                                g_up[j, k] = g_up[j, k] - e_up[j] * c_up[k]
                                g_dn[j, k] = g_dn[j, k] - e_dn[j] * c_dn[k]
                        
                        # Update HS-field
                        self.config.update(i, l)
                # Update the GF for the next time slice (Wrapping)
                if l > 0: # Only do this, if this is not the last l-loop
                    exp_v_up = self._exp_v(l - 1, +1)
                    exp_v_dn = self._exp_v(l - 1, -1)
                    b_up = np.dot(exp_v_up, self.exp_k)
                    b_dn = np.dot(exp_v_dn, self.exp_k)

                    g_up = np.dot(np.dot(b_up, g_up), np.linalg.inv(b_up))
                    g_dn = np.dot(np.dot(b_dn, g_dn), np.linalg.inv(b_dn))

>>>>>>> 150d6fab

    def measure_loop(self):
        r""" Runs the fast version of the LQMC measurement-loop and returns the Green's function.

        Returns
        -------
        gf_dn: (M, N, N) np.ndarray
            Measured spin-up Green's function .math'G_\uparrow(\tau)' for all M time slices.
        gf_dn: (M, N, N) np.ndarray
            Measured spin-down Green's function .math'G_\downarrow(\tau)' for all M time slices.
        """
        self.status = "Measurement"
<<<<<<< HEAD
        n = self.model.n_sites
        # Initialize total and temp greens functions
        gf_up, gf_dn = 0, 0
        # Compute updated M matrices (cyclic) after config-update
        m_up = self.get_m(0, sigma=+1)
        m_dn = self.get_m(0, sigma=-1)
        g_beta_up = np.linalg.inv(m_up)
        g_beta_dn = np.linalg.inv(m_dn)
        g_tmp_up, g_tmp_dn = self._compute_gf_tau(g_beta_up, g_beta_dn)

        number = 0
        # Measurement-sweeps
        for _ in self.iter_sweeps(self.meas_sweeps):
            # Iterate over all time-steps, starting at the end (.math:'\beta')
            for l in reversed(range(self.time_steps)):
                # Iterate over all lattice sites
                for i in range(self.n_sites):
                    # Compute updated M matrices (cyclic)
                    m_up = self.get_m(l, sigma=+1)
                    m_dn = self.get_m(l, sigma=-1)
                    arg = 2 * self.lamb * self.config[i, l]

                    d_up = 1 + (1 - np.linalg.inv(m_up)[i, i]) * (np.exp(-arg) - 1)
                    d_dn = 1 + (1 - np.linalg.inv(m_dn)[i, i]) * (np.exp(+arg) - 1)
                    self.ratio = d_up * d_dn
                    self.acc = np.random.rand() < self.ratio
                    if self.acc:
                        # Move accepted: Update temp greens function and update configuration
                        c_up = np.zeros(n, dtype=np.float64)
                        c_dn = np.zeros(n, dtype=np.float64)
                        c_up[i] = np.exp(-arg) - 1
                        c_dn[i] = np.exp(+arg) - 1
                        c_up = -1 * (np.exp(-arg) - 1) * g_beta_up[i, :] + c_up
                        c_dn = -1 * (np.exp(+arg) - 1) * g_beta_dn[i, :] + c_dn
                        b_up = g_beta_up[:, i] / (1. + c_up[i])
                        b_dn = g_beta_dn[:, i] / (1. + c_dn[i])

                        g_beta_up = g_beta_up - np.outer(b_up, c_up)
                        g_beta_dn = g_beta_dn - np.outer(b_dn, c_dn)
                        g_tmp_up, g_tmp_dn = self._compute_gf_tau(g_beta_up, g_beta_dn)

                        # Update Configuration
                        self.config.update(i, l)

                    self._debug(i, l)

                    # Add temp greens function to total gf after each step
                    gf_up += g_tmp_up
                    gf_dn += g_tmp_dn
                    number += 1

        # Return the normalized gfs for each spin
        return np.array([gf_up, gf_dn]) / number
=======

        m_up, m_dn = self._compute_m()  # Calculate M matrices for both spins
        # Initialize greens functions and help vectors
        g_total_up = np.zeros((self.n_sites, self.n_sites), dtype=np.float64)
        g_total_dn = np.zeros((self.n_sites, self.n_sites), dtype=np.float64)
        g_up = np.zeros((self.n_sites, self.n_sites), dtype=np.float64)
        g_dn = np.zeros((self.n_sites, self.n_sites), dtype=np.float64)
        c_up = np.zeros(self.model.n_sites, dtype=np.float64)
        c_dn = np.zeros(self.model.n_sites, dtype=np.float64)

        # QMC loop
        for sweep in range(self.meas_sweeps):
            g_up = np.linalg.inv(m_up)
            g_dn = np.linalg.inv(m_dn)
            # We start at time beta and go down
            for l in reversed(range(self.time_steps)):
                for i in range(self.n_sites):
                    arg = 2 * self.lamb * self.config[i, l]
                    d_up = 1 + (1 - g_up[i, i]) * (np.exp(-arg) - 1)
                    d_dn = 1 + (1 - g_dn[i, i]) * (np.exp(+arg) - 1)
                    ratio = d_up * d_dn
                    acc = np.random.rand() < ratio
                    if acc:
                        # Update Greens function
                        c_up = -(np.exp(-arg) - 1) * g_up[i, :]
                        c_up[i] += (np.exp(-arg) - 1)
                        c_dn = -(np.exp(+arg) - 1) * g_dn[i, :]
                        c_dn[i] += (np.exp(+arg) - 1)
                        # These are the bs in the tutorial, but I call them e
                        # here to avoid confusing them with the B-matrices
                        e_up = g_up[:, i] / (1 + c_up[i])
                        e_dn = g_dn[:, i] / (1 + c_dn[i])

                        for j in range(self.n_sites):
                            for k in range(self.n_sites):
                                g_up[j, k] = g_up[j, k] - e_up[j] * c_up[k]
                                g_dn[j, k] = g_dn[j, k] - e_dn[j] * c_dn[k]
                        
                        # Update HS-field
                        self.config.update(i, l)
                # Update the GF for the next time slice (Wrapping)
                if l > 0: # Only do this, if this is not the last l-loop
                    exp_v_up = self._exp_v(l - 1, +1)
                    exp_v_dn = self._exp_v(l - 1, -1)
                    b_up = np.dot(exp_v_up, self.exp_k)
                    b_dn = np.dot(exp_v_dn, self.exp_k)

                    g_up = np.dot(np.dot(b_up, g_up), np.linalg.inv(b_up))
                    g_dn = np.dot(np.dot(b_dn, g_dn), np.linalg.inv(b_dn))
            # Perform measurements
            g_total_up += g_up
            g_total_dn += g_dn
        # Return the normalized total green functions
        g_total_up = g_total_up / self.meas_sweeps
        g_total_dn = g_total_dn / self.meas_sweeps
        # These are now separated, as we use them separated anyways
        return g_total_up, g_total_dn
>>>>>>> 150d6fab

    def run_lqmc(self):
        if self.det_mode:
            self.warmup_loop_det()
            gf_up, gf_dn = self.measure_loop_det()
        else:
            self.warmup_loop()
            gf_up, gf_dn = self.measure_loop()
        return gf_up, gf_dn

    def run(self):
        t0 = time.time()
        gf_tau = self.run_lqmc()
        t = time.time() - t0
        mins, secs = divmod(t, 60)
        self.logger.info(f"Total time: {int(mins):0>2}:{int(secs):0>2} min")
        return gf_tau<|MERGE_RESOLUTION|>--- conflicted
+++ resolved
@@ -1,7 +1,6 @@
 # coding: utf-8
 """
 Created on 15 Jan 2020
-
 project: LatticeQMC
 version: 1.0
 """
@@ -9,19 +8,20 @@
 import numpy as np
 from scipy.linalg import expm
 from lqmc import HubbardModel, Configuration
-from lqmc.configuration import ConfigStatPlot
 from lqmc.logging import get_logger, DEBUG
 
 
 class LatticeQMC:
 
-    def __init__(self, model, time_steps, warmup=300, sweeps=2000, det_mode=False):
+    def __init__(self, model, beta, time_steps, warmup=300, sweeps=2000, det_mode=False, log_lvl=DEBUG):
         """ Initialize the Lattice Quantum Monte-Carlo solver.
 
         Parameters
         ----------
         model: HubbardModel
             The Hubbard model instance.
+        beta: float
+            The inverse of the temperature of the system.
         time_steps: int
             Number of time steps from .math'0' to .math'\beta'.
         warmup int, optional
@@ -30,17 +30,24 @@
             Number of measurement sweeps.
         det_mode: bool, optional
             Flag for the calculation mode. If 'True' the slow algorithm via
-            the determinants is used. The default i9s 'False' (faster).
-        """
-        self.logger = get_logger()
-        self.logger.setLevel(DEBUG)
-        self.logger.debug(f"INIT")
+            the determinants is used. The default is 'False' (faster).
+        log_lvl: int, optional
+            Logging leven. The default is DEBUG.
+        """
+        if log_lvl is not None:
+            # Init Logger with the given level
+            self.logger = get_logger()
+            self.logger.setLevel(log_lvl)
+            self._log_debug(f"INIT")
+        else:
+            # If None, don't initialize logger (Doesn't work with multiprocessing yet
+            self.logger = None
 
         # Constant attributes
         self.model = model
-        self.config = Configuration(model.n_sites, time_steps)
         self.n_sites = model.n_sites
         self.time_steps = time_steps
+        self.config = Configuration(self.n_sites, time_steps)
         self.warm_sweeps = warmup
         self.meas_sweeps = sweeps
 
@@ -53,113 +60,112 @@
 
         # Cached and temperature-dependend attributes
         self.ham_kin = self.model.ham_kinetic()
-<<<<<<< HEAD
         self.beta = 0.
         self.dtau = 0.
         self.lamb = 0.
         self.exp_k = None
-        self.exp_k_inv = None
-
-        self.logger.debug(f"u=          {self.model.u}")
-        self.logger.debug(f"t=          {self.model.t}")
-        self.logger.debug(f"mu=         {self.model.mu}")
-        self.logger.debug(f"sites=      {self.n_sites}")
-        self.logger.debug(f"time_steps= {self.time_steps}")
-        self.logger.debug(f"det_mode=   {self.det_mode}")
-        self.logger.info(f"Warmup=     {self.warm_sweeps}")
-        self.logger.info(f"Measurement={self.meas_sweeps}")
-        self.logger.debug(f"END INIT")
+        # self.exp_v = None
+
+        self._log_debug(f"u=          {self.model.u}")
+        self._log_debug(f"t=          {self.model.t}")
+        self._log_debug(f"mu=         {self.model.mu}")
+        self._log_debug(f"sites=      {self.n_sites}")
+        self._log_debug(f"time_steps= {self.time_steps}")
+        self._log_debug(f"det_mode=   {self.det_mode}")
+        self._log_info(f"Warmup=     {self.warm_sweeps}")
+        self._log_info(f"Measurement={self.meas_sweeps}")
+        self._log_debug(f"END INIT")
+
+        self.set_beta(beta)
+
+    def _log_info(self, msg, *args, **kwargs):
+        if self.logger is not None:
+            self.logger.info(msg, *args, **kwargs)
+
+    def _log_debug(self, msg, *args, **kwargs):
+        if self.logger is not None:
+            self.logger.debug(msg, *args, **kwargs)
+
+    def _log_warning(self, msg, *args, **kwargs):
+        if self.logger is not None:
+            self.logger.warning(msg, *args, **kwargs)
+
+    def set_beta(self, beta):
+        """ Sets the inverse temperature .math:'\beta' and initializes the calculation.
+
+        Parameters
+        ----------
+        beta: float
+            The inverse temperature.
+        """
+        self._log_debug(f"SETUP")
+        self.dtau = beta / self.time_steps
+        self.beta = beta
+
+        self.lamb = np.arccosh(np.exp(self.model.u * self.dtau / 2.)) if self.model.u else 0
+        self.exp_k = expm(-1 * self.dtau * self.ham_kin)
+        # self.exp_v = np.zeros((self.n_sites, self.n_sites), dtype=np.float64)
+
+        self._log_debug(f"beta=       {self.beta}")
+        self._log_debug(f"dtau=       {self.dtau}")
+        self._log_debug(f"lambda=     {self.lamb}")
+        check_val = self.model.u * self.model.t * self.dtau**2
+        if check_val < 0.1:
+            self._log_info(f"Check-value {check_val:.2} is smaller than 0.1!")
+        else:
+            self._log_warning(f"Check-value {check_val:.2} should be smaller than 0.1!")
+        self._log_debug(f"END SETUP")
 
     def set_temperature(self, temp):
         """ Sets the temperature and initializes the calculation.
-=======
-        self.lamb = np.arccosh(np.exp(self.model.u * self.dtau / 2.))
-        self.exp_k = expm(-1 * self.dtau * self.ham_kin)
-        self.exp_v = np.zeros((self.n_sites, self.n_sites), dtype=np.float64)
-        # self.v = np.zeros((self.n_sites, self.n_sites), dtype=self.config.dtype)
-
-    def log_iterstep(self, sweep, i, l, ratio, acc):
-        logging.debug(f"{self.status} {sweep} i={i}, l={l} - ratio={ratio:.3f}, accepted={acc}")
-
-    def loop_generator(self, sweeps):
-        """ Generates the indices of the LQMC loop.
-
-        This is mainly used to saving total iteration number and
-        for hooking logging and printing events into the loops easily.
->>>>>>> 150d6fab
+
+        Thios is an alternative method to 'set_beta'
 
         Parameters
         ----------
         temp: float
         """
-        self.logger.debug(f"SETUP")
-        beta = 1 / temp
-        self.dtau = beta / self.time_steps
-        self.beta = beta
-
-        self.lamb = np.arccosh(np.exp(self.model.u * self.dtau / 2.)) if self.model.u else 0
-        self.exp_k = expm(+1 * self.dtau * self.ham_kin)
-        self.exp_k_inv = expm(-1 * self.dtau * self.ham_kin)
-        check_val = self.model.u * self.model.t * self.dtau**2
-
-        self.logger.debug(f"beta=       {self.beta}")
-        self.logger.debug(f"dtau=       {self.dtau}")
-        self.logger.debug(f"lambda=     {self.lamb}")
-        if check_val < 0.1:
-            self.logger.info(f"Check-value {check_val:.2} is smaller than 0.1!")
-        else:
-            self.logger.warning(f"Check-value {check_val:.2} should be smaller than 0.1!")
-        self.logger.debug(f"END SETUP")
-
-    # =========================================================================
-
-    def get_exp_v(self, l, sigma, inv=False, matrix_exp=False):
+        self.set_beta(1 / temp)
+
+    # ===========================================================================================
+
+    def get_exp_v(self, l, sigma):
         r""" Computes the Matrix exponential of 'V_\sigma(l)'
-
         Notes
         -----
         Since .math:'V_\sigma(l) = diag(h_{l, 1}, \dots, h_{l, N}' is a diagonal matrix,
         the numerical matrix exponential is not needed. The exponential of the diagonal elements
         can be computed directly.
-
         Parameters
         ----------
         l: int
             Time-slice index.
         sigma: int
             Spin value.
-        inv: bool, optional
-            Flag if inverse should be computed.
-        matrix_exp: bool, optional
-            Flag if the matrix-exponential should be computed numerically.
-
         Returns
         -------
         exp_v: (N, N) np.ndarray
         """
-        sign = -1 if inv else +1
-        diag = sigma * self.lamb * self.config[:, l]
-        if matrix_exp:
-            return expm(np.diagflat(sign * diag))
-        else:
-            return np.diagflat(np.exp(sign * diag))
+        diag = -1 * sigma * self.lamb * self.config[:, l]
+
+        # return expm(np.diagflat(diag))
+        # np.fill_diagonal(self.exp_v, np.exp(diag))
+        # return self.exp_v
+        return np.diagflat(np.exp(diag))
 
     def get_m(self, l0, sigma):
         r""" Computes the 'M' matrices for spin '\sigma'
-
         Notes
         -----
         In the warmup loop of the determinant-mode the cyclic permutation is not needed.
         The timeslice 'l0' can be left at 0 to skip the first loop in the computation
         of the matrix-product.
-
         Parameters
         ----------
         l0: int
             Time-slice index used for cyclic permutation.
         sigma: int
             Spin value.
-
         Returns
         -------
         m: (N, N) np.ndarray
@@ -170,72 +176,32 @@
         indices = list(reversed(range(self.config.time_steps)))
         time_indices = indices[-l0:] + indices[:-l0]
         # compute A=prod(B_l)
-        exp_v = self.get_exp_v(time_indices[0], sigma)
-        b_prod = self.exp_k.dot(exp_v)
-        for l in time_indices[1:]:
+        b_prod = 1
+        for l in time_indices:
             exp_v = self.get_exp_v(l, sigma)
-            b = self.exp_k.dot(exp_v)
+            b = np.dot(self.exp_k, exp_v)
             b_prod = np.dot(b_prod, b)
         # Assemble M=I+prod(B)
         return np.eye(self.n_sites) + b_prod
 
-    def _gf_tau(self, g_beta, sigma):
-        """ Computes the Green's function for all time slices recursively.
-
-        Returns
-        -------
-        gf_tau: (M, N, N) np.ndarray
-            The Green's function for N sites and M time slices.
-        """
-        # First index of g[0, :, :] represents the time slices
-        g = np.zeros((self.time_steps, self.n_sites, self.n_sites), dtype=np.float64)
-        g[0, :, :] = g_beta
-        for l in range(1, self.time_steps):
-            exp_v = self.get_exp_v(l, sigma)
-            exp_v_inv = self.get_exp_v(l, sigma, inv=True)
-            b = np.dot(exp_v, self.exp_k)
-            # b_inv = np.linalg.inv(b)
-            b_inv = np.dot(exp_v_inv, self.exp_k_inv)
-            g[l, ...] = np.dot(np.dot(b_inv, g[l - 1, ...]), b)
-        return g[::-1]
-
-    def _compute_gf_tau(self, g_beta_up, g_beta_dn):
-        """ Computes the time dependend Green's function for both spins
-
-        Returns
-        -------
-        gf_up: (M, N, N) np.ndarray
-            The spin-up Green's function for N sites and M time slices.
-        gf_dn: (M, N, N) np.ndarray
-            The spin-down Green's function for N sites and M time slices.
-        """
-        # compute_gf_tau(self.config, self.ham_kin, g_beta_up, self.lamb, self.dtau, sigma=+1)
-        # compute_gf_tau(self.config, self.ham_kin, g_beta_dn, self.lamb, self.dtau, sigma=-1)
-        g_tau_up = self._gf_tau(g_beta_up, sigma=+1)
-        g_tau_dn = self._gf_tau(g_beta_dn, sigma=-1)
-        return g_tau_up, g_tau_dn
-
-    # =========================================================================
-
-    def _debug(self, i, l):
-        """ Logs the attributes of the iteration.
-
-        Format of log is:
-        <Status> <iteration> -- <time_slice> <site> -- <ratio> (<accepted>) -- <mc mean> <mc var>
-
-        Parameters
-        ----------
-        i: int
-            Site index.
-        l: int
-            Time-slice index.
-        """
-        log = f"{self.status} {self.it + 1} -- {l:>2} {i:>2} -- {self.ratio:.1f} ({self.acc})"
-        log += f" -- {self.config.mean():.3f} {self.config.var():.3f}"
-        self.logger.debug(log)
-
     def iter_sweeps(self, n, console_updates=200):
-        self.logger.debug(self.status.upper())
+        """ Iterates over the specified number of sweeps.
+
+        The generator is mainly used for logging and updating the console.
+
+        Parameters
+        ----------
+        n: int
+            Number of sweeps.
+        console_updates: int, optional
+            Number of times the console output is updated during all sweeps. The default is '200'.
+
+        Yields
+        ------
+        it: int
+            Current iteration index.
+        """
+        self._log_debug(self.status.upper())
         print_interval = max(1, int(n/console_updates))
         for it in range(n):
             count = it + 1
@@ -246,9 +212,28 @@
             self.it = it
             yield it
         print(f"\r{self.status} Sweep {n} (100.0%)")
-        self.logger.debug("END " + self.status.upper())
-
-    def _warmup_step_det(self, old_det):
+        self._log_debug("END " + self.status.upper())
+
+    def _debug(self, i, l):
+        """ Logs the attributes of the iteration.
+
+        The format of logs is:
+        <Status> <iteration> -- <time_slice> <site> -- <ratio> (<accepted>) -- <mc mean> <mc var>
+
+        Parameters
+        ----------
+        i: int
+            Site index.
+        l: int
+            Time-slice index.
+        """
+        log = f"{self.status} {self.it + 1} -- {l:>2} {i:>2} -- {self.ratio:.1f} ({self.acc})"
+        log += f" -- {self.config.mean():.3f} {self.config.var():.3f}"
+        self._log_debug(log)
+
+    # ===========================================================================================
+
+    def _update_step_det(self, old_det):
         # Iterate over all time-steps, starting at the end (.math:'\beta')
         for l in reversed(range(self.time_steps)):
             # Iterate over all lattice sites
@@ -256,12 +241,12 @@
                 # Update Configuration by flipping spin
                 self.config.update(i, l)
                 # Compute updated M matrices after config-update
-                m_up = self.get_m(0, sigma=+1)
-                m_dn = self.get_m(0, sigma=-1)
+                m_up = self.get_m(l, sigma=+1)
+                m_dn = self.get_m(l, sigma=-1)
                 # Compute the new determinant for both matrices for the acceptance ratio
                 new_det = np.linalg.det(m_up) * np.linalg.det(m_dn)
                 self.ratio = new_det / old_det
-                self.acc = np.random.rand() <= min(self.ratio, 1)
+                self.acc = np.random.rand() <= self.ratio
                 if self.acc:
                     # Move accepted:
                     # Continue using the new configuration
@@ -283,361 +268,141 @@
         old_det = np.linalg.det(m_up) * np.linalg.det(m_dn)
         # Warmup-sweeps
         for _ in self.iter_sweeps(self.warm_sweeps):
-            old_det = self._warmup_step_det(old_det)
-
-    def warmup_loop_det_animated(self, plot_updates=1):
-        """ Runs the slow version of the LQMC warmup-loop """
-        self.status = "Warmup"
+            old_det = self._update_step_det(old_det)
+
+    def measure_loop_det(self):
+        r""" Runs the slow version of the LQMC measurement-loop and returns the Green's function.
+
+        Returns
+        -------
+        gf: (2, N, N) np.ndarray
+            Measured Green's function .math'G' of the up- and down-spin channel.
+        """
+        self.status = "Measurement"
         # Calculate M matrices for both spins
         m_up = self.get_m(0, sigma=+1)
         m_dn = self.get_m(0, sigma=-1)
         # Initialize the determinant for both matrices
         old_det = np.linalg.det(m_up) * np.linalg.det(m_dn)
-
-        stat_plot = ConfigStatPlot.empty()
-        config_plot = self.config.show(False)
-
-        # Warmup-sweeps
-        for sweep in self.iter_sweeps(self.warm_sweeps):
-            old_det = self._warmup_step_det(old_det)
-
-            stat_plot.update(self.config.mean(), self.config.var())
-            if sweep % plot_updates == 0:
-                config_plot.update(self.config)
-                stat_plot.draw()
-                config_plot.draw()
-
-    def measure_loop_det(self):
-        r""" Runs the slow version of the LQMC measurement-loop and returns the Green's function.
-
-        Returns
-        -------
-        gf_dn: (M, N, N) np.ndarray
-            Measured spin-up Green's function .math'G_\uparrow(\tau)' for all M time slices.
-        gf_dn: (M, N, N) np.ndarray
-            Measured spin-down Green's function .math'G_\downarrow(\tau)' for all M time slices.
-        """
-        self.status = "Measurement"
-
-<<<<<<< HEAD
-        # Calculate M matrices for both spins
+        # Initialize greens functions
+        gf_total_up = np.zeros((self.n_sites, self.n_sites), dtype=np.float64)
+        gf_total_dn = np.zeros((self.n_sites, self.n_sites), dtype=np.float64)
+        # Measurement-sweeps
+        for _ in self.iter_sweeps(self.meas_sweeps):
+            old_det = self._update_step_det(old_det)
+            # Perform measurements
+            m_up = self.get_m(0, sigma=+1)
+            m_dn = self.get_m(0, sigma=-1)
+            gf_total_up += np.linalg.inv(m_up)
+            gf_total_dn += np.linalg.inv(m_dn)
+        # Return the normalized total green functions
+        return np.asarray([gf_total_up, gf_total_dn]) / self.meas_sweeps
+
+    def _update_step(self):
+        # Compute M matrices
         m_up = self.get_m(0, sigma=+1)
         m_dn = self.get_m(0, sigma=-1)
-        # Initialize the determinant for both matrices
-        old_det = np.linalg.det(m_up) * np.linalg.det(m_dn)
-
         # Initialize greens functions
-        gf_total_up = np.zeros((self.time_steps, self.n_sites, self.n_sites), dtype=np.float64)
-        gf_total_dn = np.zeros((self.time_steps, self.n_sites, self.n_sites), dtype=np.float64)
-        gf_tmp_up = np.linalg.inv(m_up)
-        gf_tmp_dn = np.linalg.inv(m_dn)
-
-        number = 0
-        # Measurement-sweeps
-        for _ in self.iter_sweeps(self.meas_sweeps):
-            # Iterate over all time-steps, starting at the end (.math:'\beta')
-=======
-        m_up, m_dn = self._compute_m()  # Calculate M matrices for both spins
-        old = np.linalg.det(m_up) * np.linalg.det(m_dn)
-
-        # Initialize greens functions
-        g_total_up = np.zeros((self.n_sites, self.n_sites), dtype=np.float64)
-        g_total_dn = np.zeros((self.n_sites, self.n_sites), dtype=np.float64)
-        g_up = np.zeros((self.n_sites, self.n_sites), dtype=np.float64)
-        g_dn = np.zeros((self.n_sites, self.n_sites), dtype=np.float64)
-        g_up = np.linalg.inv(m_up)
-        g_dn = np.linalg.inv(m_dn)
-
-        # QMC loop
-        # Breakup of the loop_generator because of steps needed in between
-        for sweep in range(self.meas_sweeps):
-            # We start at time beta and go down
->>>>>>> 150d6fab
-            for l in reversed(range(self.time_steps)):
-                # Iterate over all lattice sites
-                for i in range(self.n_sites):
-                    # Update Configuration by flipping spin
+        gf_up = np.linalg.inv(m_up)
+        gf_dn = np.linalg.inv(m_dn)
+        # Iterate over all time-steps, starting at the end (.math:'\beta')
+        for l in reversed(range(self.time_steps)):
+            # Iterate over all lattice sites
+            for i in range(self.n_sites):
+                # Compute acceptance ratio
+                arg = 2 * self.lamb * self.config[i, l]
+                d_up = 1 + (1 - gf_up[i, i]) * (np.exp(+arg) - 1)
+                d_dn = 1 + (1 - gf_dn[i, i]) * (np.exp(-arg) - 1)
+                self.ratio = d_up * d_dn
+                self.acc = np.random.rand() <= self.ratio
+                if self.acc:
+                    # Update Greens function
+                    c_up = -(np.exp(-arg) - 1) * gf_up[i, :]
+                    c_up[i] += (np.exp(-arg) - 1)
+                    c_dn = -(np.exp(+arg) - 1) * gf_dn[i, :]
+                    c_dn[i] += (np.exp(+arg) - 1)
+                    # These are the bs in the tutorial, but I call them e
+                    # here to avoid confusing them with the B-matrices
+                    e_up = gf_up[:, i] / (1 + c_up[i])
+                    e_dn = gf_dn[:, i] / (1 + c_dn[i])
+                    for j in range(self.n_sites):
+                        for k in range(self.n_sites):
+                            gf_up[j, k] = gf_up[j, k] - e_up[j] * c_up[k]
+                            gf_dn[j, k] = gf_dn[j, k] - e_dn[j] * c_dn[k]
+                    # Update HS-field
                     self.config.update(i, l)
-<<<<<<< HEAD
-                    # Compute updated M matrices (cyclic) after config-update
-                    m_up = self.get_m(l, sigma=+1)
-                    m_dn = self.get_m(l, sigma=-1)
-                    # Compute the new determinant for both matrices for the acceptance ratio
-                    new_det = np.linalg.det(m_up) * np.linalg.det(m_dn)
-                    self.ratio = new_det / old_det
-                    self.acc = np.random.rand() < self.ratio
-                    if self.acc:
-                        # Move accepted:
-                        gf_tmp_up = np.linalg.inv(m_up)
-                        gf_tmp_dn = np.linalg.inv(m_dn)
-                        # Continue using the new configuration
-                        old_det = new_det
-=======
-
-                    # Calculate new M matrices for the updated configuration
-                    m_up, m_dn = self._compute_m_cyclic(l)
-                    # new weight for the ratio
-                    new = np.linalg.det(m_up) * np.linalg.det(m_dn)
-                    ratio = new / old
-                    acc = np.random.rand() < ratio
-                    # Update accepted
-                    if acc:
-                        # update the configuration
-                        old = new
-                        old_config = self.config.copy()
-                    # Update not accepted
->>>>>>> 150d6fab
-                    else:
-                        # Move not accepted:
-                        # Revert to the old configuration by updating again
-                        self.config.update(i, l)
-<<<<<<< HEAD
-
-                    self._debug(i, l)
-
-                    # Add result to total results
-                    gf_total_up += gf_tmp_up
-                    gf_total_dn += gf_tmp_dn
-                    number += 1
-=======
->>>>>>> 150d6fab
-                # Update greens function for calculation at the next time slice
-                # This is not yet needed, because the greens function is calculated
-                # every time explicitly. If the fast updating without the inversion
-                # of the M matrix is used, the wrapping step with the B matrices
-                # needs to be done here.
-                # If using this change back to the old _compute_m function, because
-                # order of the B matrices does not matter then as they are used 
-                # only within a determinant.
-            # Perform measurements
-            m_up, m_dn = self._compute_m()
-            g_up = np.linalg.inv(m_up)
-            g_dn = np.linalg.inv(m_dn)
-            g_total_up += g_up
-            g_total_dn += g_dn
-        # Return the normalized total green functions
-<<<<<<< HEAD
-        return np.array([gf_total_up, gf_total_dn]) / number * self.time_steps
-=======
-        g_total_up = g_total_up / self.meas_sweeps
-        g_total_dn = g_total_dn / self.meas_sweeps
-        # These are now separated, as we use them separated anyways
-        return g_total_up, g_total_dn
-
->>>>>>> 150d6fab
+
+                self._debug(i, l)
+
+            # Update the GF for the next time slice (Wrapping)
+            if l > 0:  # Only do this, if this is not the last l-loop
+                exp_v_up = self.get_exp_v(l - 1, sigma=+1)
+                exp_v_dn = self.get_exp_v(l - 1, sigma=-1)
+                b_up = np.dot(exp_v_up, self.exp_k)
+                b_dn = np.dot(exp_v_dn, self.exp_k)
+
+                gf_up = np.dot(np.dot(b_up, gf_up), np.linalg.inv(b_up))
+                gf_dn = np.dot(np.dot(b_dn, gf_dn), np.linalg.inv(b_dn))
+
+        return gf_up, gf_dn
 
     def warmup_loop(self):
         """ Runs the fast version of the LQMC warmup-loop """
         self.status = "Warmup"
-
-<<<<<<< HEAD
         # Warmup-sweeps
         for _ in self.iter_sweeps(self.warm_sweeps):
-            # Iterate over all time-steps, starting at the end (.math:'\beta')
-            for l in reversed(range(self.time_steps)):
-                # Iterate over all lattice sites
-                for i in range(self.n_sites):
-                    # Compute updated M matrices (cyclic)
-                    m_up = self.get_m(l, sigma=+1)
-                    m_dn = self.get_m(l, sigma=-1)
-                    arg = 2 * self.lamb * self.config[i, l]
-                    d_up = 1 + (1 - np.linalg.inv(m_up)[i, i]) * (np.exp(-arg) - 1)
-                    d_dn = 1 + (1 - np.linalg.inv(m_dn)[i, i]) * (np.exp(+arg) - 1)
-                    self.ratio = d_up * d_dn
-                    self.acc = np.random.rand() < self.ratio
-                    if self.acc:
-                        self.config.update(i, l)
-
-                    self._debug(i, l)
-=======
-
-        # QMC loop
-        for sweep in range(self.warm_sweeps):
-            m_up, m_dn = self._compute_m()  # Calculate M matrices for both spins
-            # Initialize greens functions
-            g_up = np.linalg.inv(m_up)
-            g_dn = np.linalg.inv(m_dn)
-            # with open('E:\\Download\\5.Semester\\Computational_Physics\\project\\loc.txt', mode='a') as f:
-            #     print(self.config[0], sep='\n', file=f)
-                # print((str(g_up[0, 0]) + ' --- ' + str(g_dn[0, 0])), sep='\n', file=f)
-            # We start at time beta and go down
-            for l in reversed(range(self.time_steps)):
-                for i in range(self.n_sites):
-                    arg = 2 * self.lamb * self.config[i, l]
-                    d_up = 1 + (1 - g_up[i, i]) * (np.exp(+arg) - 1)
-                    d_dn = 1 + (1 - g_dn[i, i]) * (np.exp(-arg) - 1)
-                    ratio = d_up * d_dn
-                    acc = np.random.rand() < ratio
-                    # with open('E:\\Download\\5.Semester\\Computational_Physics\\project\\loc.txt', mode='a') as f:
-                    #     print(str(acc) + str(ratio), sep='\n', file=f)
-                    if acc:
-                        # Update Greens function
-                        c_up = -(np.exp(-arg) - 1) * g_up[i, :]
-                        c_up[i] += (np.exp(-arg) - 1)
-                        c_dn = -(np.exp(+arg) - 1) * g_dn[i, :]
-                        c_dn[i] += (np.exp(+arg) - 1)
-                        # These are the bs in the tutorial, but I call them e
-                        # here to avoid confusing them with the B-matrices
-                        e_up = g_up[:, i] / (1 + c_up[i])
-                        e_dn = g_dn[:, i] / (1 + c_dn[i])
-
-                        for j in range(self.n_sites):
-                            for k in range(self.n_sites):
-                                g_up[j, k] = g_up[j, k] - e_up[j] * c_up[k]
-                                g_dn[j, k] = g_dn[j, k] - e_dn[j] * c_dn[k]
-                        
-                        # Update HS-field
-                        self.config.update(i, l)
-                # Update the GF for the next time slice (Wrapping)
-                if l > 0: # Only do this, if this is not the last l-loop
-                    exp_v_up = self._exp_v(l - 1, +1)
-                    exp_v_dn = self._exp_v(l - 1, -1)
-                    b_up = np.dot(exp_v_up, self.exp_k)
-                    b_dn = np.dot(exp_v_dn, self.exp_k)
-
-                    g_up = np.dot(np.dot(b_up, g_up), np.linalg.inv(b_up))
-                    g_dn = np.dot(np.dot(b_dn, g_dn), np.linalg.inv(b_dn))
-
->>>>>>> 150d6fab
+            self._update_step()
 
     def measure_loop(self):
         r""" Runs the fast version of the LQMC measurement-loop and returns the Green's function.
 
+        gf: (2, N, N) np.ndarray
+            Measured Green's function .math'G' of the up- and down-spin channel.
+        """
+        self.status = "Measurement"
+        # Initialize greens functions
+        gf_total_up = np.zeros((self.n_sites, self.n_sites), dtype=np.float64)
+        gf_total_dn = np.zeros((self.n_sites, self.n_sites), dtype=np.float64)
+        # Measurement-sweeps
+        for _ in self.iter_sweeps(self.meas_sweeps):
+            # Initialize greens functions
+            gf_up, gf_dn = self._update_step()
+            # Perform measurements
+            gf_total_up += gf_up
+            gf_total_dn += gf_dn
+
+        # Return the normalized total green functions
+        return np.asarray([gf_total_up, gf_total_dn]) / self.meas_sweeps
+
+    # ===========================================================================================
+
+    def run_lqmc(self):
+        """ Runs the warmup and measurment loop and returns the Green's function.
+
         Returns
         -------
-        gf_dn: (M, N, N) np.ndarray
-            Measured spin-up Green's function .math'G_\uparrow(\tau)' for all M time slices.
-        gf_dn: (M, N, N) np.ndarray
-            Measured spin-down Green's function .math'G_\downarrow(\tau)' for all M time slices.
-        """
-        self.status = "Measurement"
-<<<<<<< HEAD
-        n = self.model.n_sites
-        # Initialize total and temp greens functions
-        gf_up, gf_dn = 0, 0
-        # Compute updated M matrices (cyclic) after config-update
-        m_up = self.get_m(0, sigma=+1)
-        m_dn = self.get_m(0, sigma=-1)
-        g_beta_up = np.linalg.inv(m_up)
-        g_beta_dn = np.linalg.inv(m_dn)
-        g_tmp_up, g_tmp_dn = self._compute_gf_tau(g_beta_up, g_beta_dn)
-
-        number = 0
-        # Measurement-sweeps
-        for _ in self.iter_sweeps(self.meas_sweeps):
-            # Iterate over all time-steps, starting at the end (.math:'\beta')
-            for l in reversed(range(self.time_steps)):
-                # Iterate over all lattice sites
-                for i in range(self.n_sites):
-                    # Compute updated M matrices (cyclic)
-                    m_up = self.get_m(l, sigma=+1)
-                    m_dn = self.get_m(l, sigma=-1)
-                    arg = 2 * self.lamb * self.config[i, l]
-
-                    d_up = 1 + (1 - np.linalg.inv(m_up)[i, i]) * (np.exp(-arg) - 1)
-                    d_dn = 1 + (1 - np.linalg.inv(m_dn)[i, i]) * (np.exp(+arg) - 1)
-                    self.ratio = d_up * d_dn
-                    self.acc = np.random.rand() < self.ratio
-                    if self.acc:
-                        # Move accepted: Update temp greens function and update configuration
-                        c_up = np.zeros(n, dtype=np.float64)
-                        c_dn = np.zeros(n, dtype=np.float64)
-                        c_up[i] = np.exp(-arg) - 1
-                        c_dn[i] = np.exp(+arg) - 1
-                        c_up = -1 * (np.exp(-arg) - 1) * g_beta_up[i, :] + c_up
-                        c_dn = -1 * (np.exp(+arg) - 1) * g_beta_dn[i, :] + c_dn
-                        b_up = g_beta_up[:, i] / (1. + c_up[i])
-                        b_dn = g_beta_dn[:, i] / (1. + c_dn[i])
-
-                        g_beta_up = g_beta_up - np.outer(b_up, c_up)
-                        g_beta_dn = g_beta_dn - np.outer(b_dn, c_dn)
-                        g_tmp_up, g_tmp_dn = self._compute_gf_tau(g_beta_up, g_beta_dn)
-
-                        # Update Configuration
-                        self.config.update(i, l)
-
-                    self._debug(i, l)
-
-                    # Add temp greens function to total gf after each step
-                    gf_up += g_tmp_up
-                    gf_dn += g_tmp_dn
-                    number += 1
-
-        # Return the normalized gfs for each spin
-        return np.array([gf_up, gf_dn]) / number
-=======
-
-        m_up, m_dn = self._compute_m()  # Calculate M matrices for both spins
-        # Initialize greens functions and help vectors
-        g_total_up = np.zeros((self.n_sites, self.n_sites), dtype=np.float64)
-        g_total_dn = np.zeros((self.n_sites, self.n_sites), dtype=np.float64)
-        g_up = np.zeros((self.n_sites, self.n_sites), dtype=np.float64)
-        g_dn = np.zeros((self.n_sites, self.n_sites), dtype=np.float64)
-        c_up = np.zeros(self.model.n_sites, dtype=np.float64)
-        c_dn = np.zeros(self.model.n_sites, dtype=np.float64)
-
-        # QMC loop
-        for sweep in range(self.meas_sweeps):
-            g_up = np.linalg.inv(m_up)
-            g_dn = np.linalg.inv(m_dn)
-            # We start at time beta and go down
-            for l in reversed(range(self.time_steps)):
-                for i in range(self.n_sites):
-                    arg = 2 * self.lamb * self.config[i, l]
-                    d_up = 1 + (1 - g_up[i, i]) * (np.exp(-arg) - 1)
-                    d_dn = 1 + (1 - g_dn[i, i]) * (np.exp(+arg) - 1)
-                    ratio = d_up * d_dn
-                    acc = np.random.rand() < ratio
-                    if acc:
-                        # Update Greens function
-                        c_up = -(np.exp(-arg) - 1) * g_up[i, :]
-                        c_up[i] += (np.exp(-arg) - 1)
-                        c_dn = -(np.exp(+arg) - 1) * g_dn[i, :]
-                        c_dn[i] += (np.exp(+arg) - 1)
-                        # These are the bs in the tutorial, but I call them e
-                        # here to avoid confusing them with the B-matrices
-                        e_up = g_up[:, i] / (1 + c_up[i])
-                        e_dn = g_dn[:, i] / (1 + c_dn[i])
-
-                        for j in range(self.n_sites):
-                            for k in range(self.n_sites):
-                                g_up[j, k] = g_up[j, k] - e_up[j] * c_up[k]
-                                g_dn[j, k] = g_dn[j, k] - e_dn[j] * c_dn[k]
-                        
-                        # Update HS-field
-                        self.config.update(i, l)
-                # Update the GF for the next time slice (Wrapping)
-                if l > 0: # Only do this, if this is not the last l-loop
-                    exp_v_up = self._exp_v(l - 1, +1)
-                    exp_v_dn = self._exp_v(l - 1, -1)
-                    b_up = np.dot(exp_v_up, self.exp_k)
-                    b_dn = np.dot(exp_v_dn, self.exp_k)
-
-                    g_up = np.dot(np.dot(b_up, g_up), np.linalg.inv(b_up))
-                    g_dn = np.dot(np.dot(b_dn, g_dn), np.linalg.inv(b_dn))
-            # Perform measurements
-            g_total_up += g_up
-            g_total_dn += g_dn
-        # Return the normalized total green functions
-        g_total_up = g_total_up / self.meas_sweeps
-        g_total_dn = g_total_dn / self.meas_sweeps
-        # These are now separated, as we use them separated anyways
-        return g_total_up, g_total_dn
->>>>>>> 150d6fab
-
-    def run_lqmc(self):
+        gf: (2, N, N) np.ndarray
+            Measured Green's function .math'G' of the up- and down-spin channel.
+        """
         if self.det_mode:
             self.warmup_loop_det()
-            gf_up, gf_dn = self.measure_loop_det()
+            gf = self.measure_loop_det()
         else:
             self.warmup_loop()
-            gf_up, gf_dn = self.measure_loop()
-        return gf_up, gf_dn
+            gf = self.measure_loop()
+        return gf
 
     def run(self):
+        """ Runs the warmup and measurment loop with console updates and returns the Green's function.
+
+        Returns
+        -------
+        gf: (2, N, N) np.ndarray
+            Measured Green's function .math'G' of the up- and down-spin channel.
+        """
         t0 = time.time()
         gf_tau = self.run_lqmc()
         t = time.time() - t0
         mins, secs = divmod(t, 60)
-        self.logger.info(f"Total time: {int(mins):0>2}:{int(secs):0>2} min")
+        self._log_info(f"Total time: {int(mins):0>2}:{int(secs):0>2} min")
         return gf_tau